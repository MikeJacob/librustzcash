--- conflicted
+++ resolved
@@ -27,109 +27,6 @@
     32; // esk
 pub const ENC_CIPHERTEXT_SIZE: usize = NOTE_PLAINTEXT_SIZE + 16;
 pub const OUT_CIPHERTEXT_SIZE: usize = OUT_PLAINTEXT_SIZE + 16;
-<<<<<<< HEAD
-
-/// Format a byte array as a colon-delimited hex string.
-///
-/// Source: https://github.com/tendermint/signatory
-/// License: MIT / Apache 2.0
-fn fmt_colon_delimited_hex<B>(f: &mut fmt::Formatter<'_>, bytes: B) -> fmt::Result
-where
-    B: AsRef<[u8]>,
-{
-    let len = bytes.as_ref().len();
-
-    for (i, byte) in bytes.as_ref().iter().enumerate() {
-        write!(f, "{:02x}", byte)?;
-
-        if i != len - 1 {
-            write!(f, ":")?;
-        }
-    }
-
-    Ok(())
-}
-
-/// An unencrypted memo received alongside a shielded note in a Zcash transaction.
-#[derive(Clone)]
-pub struct Memo([u8; 512]);
-
-impl fmt::Debug for Memo {
-    fn fmt(&self, f: &mut fmt::Formatter<'_>) -> fmt::Result {
-        write!(f, "Memo(")?;
-        match self.to_utf8() {
-            Some(Ok(memo)) => write!(f, "\"{}\"", memo)?,
-            _ => fmt_colon_delimited_hex(f, &self.0[..])?,
-        }
-        write!(f, ")")
-    }
-}
-
-impl Default for Memo {
-    fn default() -> Self {
-        // Empty memo field indication per ZIP 302
-        let mut memo = [0u8; 512];
-        memo[0] = 0xF6;
-        Memo(memo)
-    }
-}
-
-impl PartialEq for Memo {
-    fn eq(&self, rhs: &Memo) -> bool {
-        self.0[..] == rhs.0[..]
-    }
-}
-
-impl Memo {
-    /// Returns a `Memo` containing the given slice, appending with zero bytes if
-    /// necessary, or `None` if the slice is too long. If the slice is empty,
-    /// `Memo::default` is returned.
-    pub fn from_bytes(memo: &[u8]) -> Option<Memo> {
-        if memo.is_empty() {
-            Some(Memo::default())
-        } else if memo.len() <= 512 {
-            let mut data = [0; 512];
-            data[0..memo.len()].copy_from_slice(memo);
-            Some(Memo(data))
-        } else {
-            // memo is too long
-            None
-        }
-    }
-
-    /// Returns the underlying bytes of the `Memo`.
-    pub fn as_bytes(&self) -> &[u8] {
-        &self.0[..]
-    }
-
-    /// Returns:
-    /// - `None` if the memo is not text
-    /// - `Some(Ok(memo))` if the memo contains a valid UTF-8 string
-    /// - `Some(Err(e))` if the memo contains invalid UTF-8
-    pub fn to_utf8(&self) -> Option<Result<String, str::Utf8Error>> {
-        // Check if it is a text or binary memo
-        if self.0[0] < 0xF5 {
-            // Check if it is valid UTF8
-            Some(str::from_utf8(&self.0).map(|memo| {
-                // Drop trailing zeroes
-                memo.trim_end_matches(char::from(0)).to_owned()
-            }))
-        } else {
-            None
-        }
-    }
-}
-
-impl str::FromStr for Memo {
-    type Err = ();
-
-    /// Returns a `Memo` containing the given string, or an error if the string is too long.
-    fn from_str(memo: &str) -> Result<Self, Self::Err> {
-        Memo::from_bytes(memo.as_bytes()).ok_or(())
-    }
-}
-=======
->>>>>>> b70edf39
 
 /// Sapling key agreement for note encryption.
 ///
