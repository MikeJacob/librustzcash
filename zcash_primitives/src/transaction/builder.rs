//! Structs for building transactions.

use std::error;
use std::fmt;
use std::sync::mpsc::Sender;

#[cfg(not(feature = "zfuture"))]
use std::marker::PhantomData;
use std::{boxed::Box, sync::mpsc::Sender};

<<<<<<< HEAD
use consensus::NetworkUpgrade;
use ff::Field;
use rand::{rngs::OsRng, seq::SliceRandom, CryptoRng, RngCore};
=======
use rand::{rngs::OsRng, CryptoRng, RngCore};
>>>>>>> 73d9395c

use crate::{
    consensus::{self, BlockHeight, BranchId},
    keys::OutgoingViewingKey,
    legacy::TransparentAddress,
    memo::MemoBytes,
    merkle_tree::MerklePath,
    sapling::{prover::TxProver, Diversifier, Node, Note, PaymentAddress},
    transaction::{
        components::{
            amount::{Amount, DEFAULT_FEE},
            sapling::{
                self,
                builder::{SaplingBuilder, SaplingMetadata},
            },
            transparent::{self, builder::TransparentBuilder},
        },
        sighash::{signature_hash, SignableInput},
        txid::TxIdDigester,
        Transaction, TransactionData, TxVersion, Unauthorized,
    },
    zip32::ExtendedSpendingKey,
};

#[cfg(feature = "transparent-inputs")]
use crate::transaction::components::transparent::TxOut;

#[cfg(feature = "zfuture")]
use crate::{
    extensions::transparent::{ExtensionTxBuilder, ToPayload},
    transaction::components::{
        tze::builder::TzeBuilder,
        tze::{self, TzeOut},
    },
};

#[cfg(any(test, feature = "test-dependencies"))]
use crate::sapling::prover::mock::MockTxProver;

const DEFAULT_TX_EXPIRY_DELTA: u32 = 20;

#[derive(Debug, PartialEq)]
pub enum Error {
    ChangeIsNegative(Amount),
    InvalidAmount,
    NoChangeAddress,
    TransparentBuild(transparent::builder::Error),
    SaplingBuild(sapling::builder::Error),
    #[cfg(feature = "zfuture")]
    TzeBuild(tze::builder::Error),
}

impl fmt::Display for Error {
    fn fmt(&self, f: &mut fmt::Formatter) -> fmt::Result {
        match self {
            Error::ChangeIsNegative(amount) => {
                write!(f, "Change is negative ({:?} zatoshis)", amount)
            }
            Error::InvalidAmount => write!(f, "Invalid amount"),
            Error::NoChangeAddress => write!(f, "No change address specified or discoverable"),
            Error::TransparentBuild(err) => err.fmt(f),
            Error::SaplingBuild(err) => err.fmt(f),
            #[cfg(feature = "zfuture")]
            Error::TzeBuild(err) => err.fmt(f),
        }
    }
}

impl error::Error for Error {}

/// Reports on the progress made by the builder towards building a transaction.
pub struct Progress {
    /// The number of steps completed.
    cur: u32,
    /// The expected total number of steps (as of this progress update), if known.
    end: Option<u32>,
}

impl Progress {
    pub fn new(cur: u32, end: Option<u32>) -> Self {
        Self { cur, end }
    }

    /// Returns the number of steps completed so far while building the transaction.
    ///
    /// Note that each step may not be of the same complexity/duration.
    pub fn cur(&self) -> u32 {
        self.cur
    }

    /// Returns the total expected number of steps before this transaction will be ready,
    /// or `None` if the end is unknown as of this progress update.
    ///
    /// Note that each step may not be of the same complexity/duration.
    pub fn end(&self) -> Option<u32> {
        self.end
    }
}

enum ChangeAddress {
    SaplingChangeAddress(OutgoingViewingKey, PaymentAddress),
}

/// Generates a [`Transaction`] from its inputs and outputs.
pub struct Builder<'a, P, R> {
    params: P,
    rng: R,
    target_height: BlockHeight,
    expiry_height: BlockHeight,
    fee: Amount,
    transparent_builder: TransparentBuilder,
    sapling_builder: SaplingBuilder<P>,
    change_address: Option<ChangeAddress>,
    #[cfg(feature = "zfuture")]
    tze_builder: TzeBuilder<'a, TransactionData<Unauthorized>>,
    #[cfg(not(feature = "zfuture"))]
    tze_builder: PhantomData<&'a ()>,
    progress_notifier: Option<Sender<Progress>>,
}

impl<'a, P: consensus::Parameters> Builder<'a, P, OsRng> {
    /// Creates a new `Builder` targeted for inclusion in the block with the given height,
    /// using default values for general transaction fields and the default OS random.
    ///
    /// # Default values
    ///
    /// The expiry height will be set to the given height plus the default transaction
    /// expiry delta (20 blocks).
    ///
    /// The fee will be set to the default fee (0.0001 ZEC).
    pub fn new(params: P, target_height: BlockHeight) -> Self {
        Builder::new_with_rng(params, target_height, OsRng)
    }
}

impl<'a, P: consensus::Parameters, R: RngCore + CryptoRng> Builder<'a, P, R> {
    /// Creates a new `Builder` targeted for inclusion in the block with the given height
    /// and randomness source, using default values for general transaction fields.
    ///
    /// # Default values
    ///
    /// The expiry height will be set to the given height plus the default transaction
    /// expiry delta (20 blocks).
    ///
    /// The fee will be set to the default fee (0.0001 ZEC).
    pub fn new_with_rng(params: P, target_height: BlockHeight, rng: R) -> Builder<'a, P, R> {
        Self::new_internal(params, target_height, rng)
    }
}

impl<'a, P: consensus::Parameters, R: RngCore> Builder<'a, P, R> {
    /// Common utility function for builder construction.
    ///
    /// WARNING: THIS MUST REMAIN PRIVATE AS IT ALLOWS CONSTRUCTION
    /// OF BUILDERS WITH NON-CryptoRng RNGs
<<<<<<< HEAD
    fn new_with_mtx(
        params: P,
        height: BlockHeight,
        rng: R,
        mut mtx: TransactionData,
    ) -> Builder<'a, P, R> {
        mtx.expiry_height = height + DEFAULT_TX_EXPIRY_DELTA;

        const ZIP313_GRACE_PERIOD_BLOCKS: u64 = 33_600;
        let canopy_height: u64 = params
            .activation_height(NetworkUpgrade::Canopy)
            .unwrap()
            .into();
        let fee = if height >= BlockHeight::from((ZIP313_GRACE_PERIOD_BLOCKS + canopy_height) as u32) {
            Amount::from_u64(1000).unwrap()
        } else {
            Amount::from_u64(10000).unwrap()
        };

=======
    fn new_internal(params: P, target_height: BlockHeight, rng: R) -> Builder<'a, P, R> {
>>>>>>> 73d9395c
        Builder {
            params: params.clone(),
            rng,
<<<<<<< HEAD
            height,
            mtx,
            fee,
            anchor: None,
            spends: vec![],
            outputs: vec![],
            transparent_inputs: TransparentInputs::default(),
            #[cfg(feature = "zfuture")]
            tze_inputs: TzeInputs::default(),
=======
            target_height,
            expiry_height: target_height + DEFAULT_TX_EXPIRY_DELTA,
            fee: DEFAULT_FEE,
            transparent_builder: TransparentBuilder::empty(),
            sapling_builder: SaplingBuilder::new(params, target_height),
>>>>>>> 73d9395c
            change_address: None,
            #[cfg(feature = "zfuture")]
            tze_builder: TzeBuilder::empty(),
            #[cfg(not(feature = "zfuture"))]
            tze_builder: PhantomData,
            progress_notifier: None,
        }
    }

    /// Adds a Sapling note to be spent in this transaction.
    ///
    /// Returns an error if the given Merkle path does not have the same anchor as the
    /// paths for previous Sapling notes.
    pub fn add_sapling_spend(
        &mut self,
        extsk: ExtendedSpendingKey,
        diversifier: Diversifier,
        note: Note,
        merkle_path: MerklePath<Node>,
    ) -> Result<(), Error> {
        self.sapling_builder
            .add_spend(&mut self.rng, extsk, diversifier, note, merkle_path)
            .map_err(Error::SaplingBuild)
    }

    /// Adds a Sapling address to send funds to.
    pub fn add_sapling_output(
        &mut self,
        ovk: Option<OutgoingViewingKey>,
        to: PaymentAddress,
        value: Amount,
        memo: MemoBytes,
    ) -> Result<(), Error> {
        self.sapling_builder
            .add_output(&mut self.rng, ovk, to, value, memo)
            .map_err(Error::SaplingBuild)
    }

    /// Adds a transparent coin to be spent in this transaction.
    #[cfg(feature = "transparent-inputs")]
    #[cfg_attr(docsrs, doc(cfg(feature = "transparent-inputs")))]
    pub fn add_transparent_input(
        &mut self,
        sk: secp256k1::SecretKey,
        utxo: transparent::OutPoint,
        coin: TxOut,
    ) -> Result<(), Error> {
        self.transparent_builder
            .add_input(sk, utxo, coin)
            .map_err(Error::TransparentBuild)
    }

    /// Adds a transparent address to send funds to.
    pub fn add_transparent_output(
        &mut self,
        to: &TransparentAddress,
        value: Amount,
    ) -> Result<(), Error> {
        self.transparent_builder
            .add_output(to, value)
            .map_err(Error::TransparentBuild)
    }

    /// Sets the Sapling address to which any change will be sent.
    ///
    /// By default, change is sent to the Sapling address corresponding to the first note
    /// being spent (i.e. the first call to [`Builder::add_sapling_spend`]).
    pub fn send_change_to(&mut self, ovk: OutgoingViewingKey, to: PaymentAddress) {
        self.change_address = Some(ChangeAddress::SaplingChangeAddress(ovk, to))
    }

    /// Sets the notifier channel, where progress of building the transaction is sent.
    ///
    /// An update is sent after every Spend or Output is computed, and the `u32` sent
    /// represents the total steps completed so far. It will eventually send number of
    /// spends + outputs. If there's an error building the transaction, the channel is
    /// closed.
    pub fn with_progress_notifier(&mut self, progress_notifier: Sender<Progress>) {
        self.progress_notifier = Some(progress_notifier);
    }

    /// Returns the sum of the transparent, Sapling, and TZE value balances.
    fn value_balance(&self) -> Result<Amount, Error> {
        let value_balances = [
            self.transparent_builder
                .value_balance()
                .ok_or(Error::InvalidAmount)?,
            self.sapling_builder.value_balance(),
            #[cfg(feature = "zfuture")]
            self.tze_builder
                .value_balance()
                .ok_or(Error::InvalidAmount)?,
        ];

        IntoIterator::into_iter(&value_balances)
            .sum::<Option<_>>()
            .ok_or(Error::InvalidAmount)
    }

    /// Builds a transaction from the configured spends and outputs.
    ///
    /// Upon success, returns a tuple containing the final transaction, and the
    /// [`SaplingMetadata`] generated during the build process.
    pub fn build(
        self,
        consensus_branch_id: consensus::BranchId,
        prover: &impl TxProver,
    ) -> Result<(Transaction, TransactionMetadata), Error> {
        self.build_with_progress_notifier(consensus_branch_id, prover, None)
    }

    pub fn build_with_progress_notifier(
        mut self,
        prover: &impl TxProver,
<<<<<<< HEAD
        progress_notifier: Option<Sender<u32>>,
    ) -> Result<(Transaction, TransactionMetadata), Error> {
        let mut tx_metadata = TransactionMetadata::new();
=======
    ) -> Result<(Transaction, SaplingMetadata), Error> {
        let consensus_branch_id = BranchId::for_height(&self.params, self.target_height);

        // determine transaction version
        let version = TxVersion::suggested_for_branch(consensus_branch_id);
>>>>>>> 73d9395c

        //
        // Consistency checks
        //

        // Valid change
        let change = (self.value_balance()? - self.fee).ok_or(Error::InvalidAmount)?;

        if change.is_negative() {
            return Err(Error::ChangeIsNegative(change));
        }

        //
        // Change output
        //

        if change.is_positive() {
            // Send change to the specified change address. If no change address
            // was set, send change to the first Sapling address given as input.
            match self.change_address.take() {
                Some(ChangeAddress::SaplingChangeAddress(ovk, addr)) => {
                    self.add_sapling_output(Some(ovk), addr, change, MemoBytes::empty())?;
                }
                None => {
                    let (ovk, addr) = self
                        .sapling_builder
                        .get_candidate_change_address()
                        .ok_or(Error::NoChangeAddress)?;
                    self.add_sapling_output(Some(ovk), addr, change, MemoBytes::empty())?;
                }
            }
        }

<<<<<<< HEAD
        // Randomize order of inputs and outputs
        spends.shuffle(&mut self.rng);
        outputs.shuffle(&mut self.rng);
        tx_metadata.spend_indices.resize(spends.len(), 0);
        tx_metadata.output_indices.resize(orig_outputs_len, 0);

        // Record if we'll need a binding signature
        let binding_sig_needed = !spends.is_empty() || !outputs.is_empty();

        let mut progress = 0u32;

        // Create Sapling SpendDescriptions
        if !spends.is_empty() {
            let anchor = self.anchor.expect("anchor was set if spends were added");

            for (i, (pos, spend)) in spends.iter().enumerate() {
                let proof_generation_key = spend.extsk.expsk.proof_generation_key();

                let nullifier = spend.note.nf(
                    &proof_generation_key.to_viewing_key(),
                    spend.merkle_path.position,
                );

                let (zkproof, cv, rk) = prover
                    .spend_proof(
                        &mut ctx,
                        proof_generation_key,
                        spend.diversifier,
                        spend.note.rseed,
                        spend.alpha,
                        spend.note.value,
                        anchor,
                        spend.merkle_path.clone(),
                    )
                    .map_err(|()| Error::SpendProof)?;

                progress += 1;
                progress_notifier.as_ref().map(|tx| tx.send(progress));

                self.mtx.shielded_spends.push(SpendDescription {
                    cv,
                    anchor,
                    nullifier,
                    rk,
                    zkproof,
                    spend_auth_sig: None,
                });

                // Record the post-randomized spend location
                tx_metadata.spend_indices[*pos] = i;
            }
        }

        // Create Sapling OutputDescriptions
        for (i, output) in outputs.into_iter().enumerate() {
            let output_desc = if let Some((pos, output)) = output {
                // Record the post-randomized output location
                tx_metadata.output_indices[pos] = i;

                output.build_internal(prover, &mut ctx, &mut self.rng)
            } else {
                // This is a dummy output
                let (dummy_to, dummy_note) = {
                    let (diversifier, g_d) = {
                        let mut diversifier;
                        let g_d;
                        loop {
                            let mut d = [0; 11];
                            self.rng.fill_bytes(&mut d);
                            diversifier = Diversifier(d);
                            if let Some(val) = diversifier.g_d() {
                                g_d = val;
                                break;
                            }
                        }
                        (diversifier, g_d)
                    };

                    let (pk_d, payment_address) = loop {
                        let dummy_ivk = jubjub::Fr::random(&mut self.rng);
                        let pk_d = g_d * dummy_ivk;
                        if let Some(addr) = PaymentAddress::from_parts(diversifier, pk_d) {
                            break (pk_d, addr);
                        }
                    };

                    let rseed =
                        generate_random_rseed_internal(&self.params, self.height, &mut self.rng);

                    (
                        payment_address,
                        Note {
                            g_d,
                            pk_d,
                            rseed,
                            value: 0,
                        },
                    )
                };

                let esk = dummy_note.generate_or_derive_esk_internal(&mut self.rng);
                let epk = dummy_note.g_d * esk;

                let (zkproof, cv) = prover.output_proof(
                    &mut ctx,
                    esk,
                    dummy_to,
                    dummy_note.rcm(),
                    dummy_note.value,
                );
                let cmu = dummy_note.cmu();

                let mut enc_ciphertext = [0u8; 580];
                let mut out_ciphertext = [0u8; 80];
                self.rng.fill_bytes(&mut enc_ciphertext[..]);
                self.rng.fill_bytes(&mut out_ciphertext[..]);

                OutputDescription {
                    cv,
                    cmu,
                    ephemeral_key: epk.into(),
                    enc_ciphertext,
                    out_ciphertext,
                    zkproof,
                }
            };

            progress += 1;
            progress_notifier.as_ref().map(|tx| tx.send(progress));

            self.mtx.shielded_outputs.push(output_desc);
        }
=======
        let transparent_bundle = self.transparent_builder.build();

        let mut rng = self.rng;
        let mut ctx = prover.new_sapling_proving_context();
        let sapling_bundle = self
            .sapling_builder
            .build(
                prover,
                &mut ctx,
                &mut rng,
                self.target_height,
                self.progress_notifier.as_ref(),
            )
            .map_err(Error::SaplingBuild)?;

        #[cfg(feature = "zfuture")]
        let (tze_bundle, tze_signers) = self.tze_builder.build();

        let unauthed_tx: TransactionData<Unauthorized> = TransactionData {
            version,
            consensus_branch_id: BranchId::for_height(&self.params, self.target_height),
            lock_time: 0,
            expiry_height: self.expiry_height,
            transparent_bundle,
            sprout_bundle: None,
            sapling_bundle,
            orchard_bundle: None,
            #[cfg(feature = "zfuture")]
            tze_bundle,
        };
>>>>>>> 73d9395c

        //
        // Signatures -- everything but the signatures must already have been added.
        //
        let txid_parts = unauthed_tx.digest(TxIdDigester);

        let transparent_bundle = unauthed_tx.transparent_bundle.clone().map(|b| {
            b.apply_signatures(
                #[cfg(feature = "transparent-inputs")]
                &unauthed_tx,
                #[cfg(feature = "transparent-inputs")]
                &txid_parts,
            )
        });

        #[cfg(feature = "zfuture")]
        let tze_bundle = unauthed_tx
            .tze_bundle
            .clone()
            .map(|b| b.into_authorized(&unauthed_tx, tze_signers))
            .transpose()
            .map_err(Error::TzeBuild)?;

        // the commitment being signed is shared across all Sapling inputs; once
        // V4 transactions are deprecated this should just be the txid, but
        // for now we need to continue to compute it here.
        let shielded_sig_commitment =
            signature_hash(&unauthed_tx, &SignableInput::Shielded, &txid_parts);

        let (sapling_bundle, tx_metadata) = match unauthed_tx
            .sapling_bundle
            .map(|b| {
                b.apply_signatures(prover, &mut ctx, &mut rng, shielded_sig_commitment.as_ref())
            })
            .transpose()
            .map_err(Error::SaplingBuild)?
        {
            Some((bundle, meta)) => (Some(bundle), meta),
            None => (None, SaplingMetadata::empty()),
        };

<<<<<<< HEAD
        // Transparent signatures
        self.transparent_inputs
            .apply_signatures(&mut self.mtx, consensus_branch_id);
            
        Ok((
            self.mtx.freeze().expect("Transaction should be complete"),
            tx_metadata,
        ))
=======
        let authorized_tx = TransactionData {
            version: unauthed_tx.version,
            consensus_branch_id: unauthed_tx.consensus_branch_id,
            lock_time: unauthed_tx.lock_time,
            expiry_height: unauthed_tx.expiry_height,
            transparent_bundle,
            sprout_bundle: unauthed_tx.sprout_bundle,
            sapling_bundle,
            orchard_bundle: None,
            #[cfg(feature = "zfuture")]
            tze_bundle,
        };

        // The unwrap() here is safe because the txid hashing
        // of freeze() should be infalliable.
        Ok((authorized_tx.freeze().unwrap(), tx_metadata))
>>>>>>> 73d9395c
    }
}

#[cfg(feature = "zfuture")]
impl<'a, P: consensus::Parameters, R: RngCore + CryptoRng> ExtensionTxBuilder<'a>
    for Builder<'a, P, R>
{
    type BuildCtx = TransactionData<Unauthorized>;
    type BuildError = tze::builder::Error;

    fn add_tze_input<WBuilder, W: ToPayload>(
        &mut self,
        extension_id: u32,
        mode: u32,
        prevout: (tze::OutPoint, TzeOut),
        witness_builder: WBuilder,
    ) -> Result<(), Self::BuildError>
    where
        WBuilder: 'a + (FnOnce(&Self::BuildCtx) -> Result<W, tze::builder::Error>),
    {
        self.tze_builder
            .add_input(extension_id, mode, prevout, witness_builder);

        Ok(())
    }

    fn add_tze_output<G: ToPayload>(
        &mut self,
        extension_id: u32,
        value: Amount,
        guarded_by: &G,
    ) -> Result<(), Self::BuildError> {
        self.tze_builder.add_output(extension_id, value, guarded_by)
    }
}

#[cfg(any(test, feature = "test-dependencies"))]
impl<'a, P: consensus::Parameters, R: RngCore> Builder<'a, P, R> {
    /// Creates a new `Builder` targeted for inclusion in the block with the given height
    /// and randomness source, using default values for general transaction fields.
    ///
    /// # Default values
    ///
    /// The expiry height will be set to the given height plus the default transaction
    /// expiry delta (20 blocks).
    ///
    /// The fee will be set to the default fee (0.0001 ZEC).
    ///
    /// WARNING: DO NOT USE IN PRODUCTION
    pub fn test_only_new_with_rng(params: P, height: BlockHeight, rng: R) -> Builder<'a, P, R> {
        Self::new_internal(params, height, rng)
    }

    pub fn mock_build(self) -> Result<(Transaction, SaplingMetadata), Error> {
        self.build(&MockTxProver)
    }
}

#[cfg(test)]
mod tests {
    use ff::{Field, PrimeField};
    use rand_core::OsRng;

    use crate::{
        consensus::{NetworkUpgrade, Parameters, TEST_NETWORK},
        legacy::TransparentAddress,
        memo::MemoBytes,
        merkle_tree::{CommitmentTree, IncrementalWitness},
        sapling::{prover::mock::MockTxProver, Node, Rseed},
        transaction::components::{
            amount::{Amount, DEFAULT_FEE},
            sapling::builder::{self as build_s},
            transparent::builder::{self as build_t},
        },
        zip32::{ExtendedFullViewingKey, ExtendedSpendingKey},
    };

    use super::{Builder, Error, SaplingBuilder, DEFAULT_TX_EXPIRY_DELTA};

    #[cfg(feature = "zfuture")]
    use super::TzeBuilder;

    #[cfg(not(feature = "zfuture"))]
    use std::marker::PhantomData;

    #[test]
    fn fails_on_negative_output() {
        let extsk = ExtendedSpendingKey::master(&[]);
        let extfvk = ExtendedFullViewingKey::from(&extsk);
        let ovk = extfvk.fvk.ovk;
        let to = extfvk.default_address().1;

        let sapling_activation_height = TEST_NETWORK
            .activation_height(NetworkUpgrade::Sapling)
            .unwrap();

        let mut builder = Builder::new(TEST_NETWORK, sapling_activation_height);
        assert_eq!(
            builder.add_sapling_output(
                Some(ovk),
                to,
                Amount::from_i64(-1).unwrap(),
                MemoBytes::empty()
            ),
            Err(Error::SaplingBuild(build_s::Error::InvalidAmount))
        );
    }

    #[test]
    fn binding_sig_absent_if_no_shielded_spend_or_output() {
        use crate::consensus::NetworkUpgrade;
        use crate::transaction::builder::{self, TransparentBuilder};

        let sapling_activation_height = TEST_NETWORK
            .activation_height(NetworkUpgrade::Sapling)
            .unwrap();

        // Create a builder with 0 fee, so we can construct t outputs
        let mut builder = builder::Builder {
            params: TEST_NETWORK,
            rng: OsRng,
            target_height: sapling_activation_height,
            expiry_height: sapling_activation_height + DEFAULT_TX_EXPIRY_DELTA,
            fee: Amount::zero(),
            transparent_builder: TransparentBuilder::empty(),
            sapling_builder: SaplingBuilder::new(TEST_NETWORK, sapling_activation_height),
            change_address: None,
            #[cfg(feature = "zfuture")]
            tze_builder: TzeBuilder::empty(),
            #[cfg(not(feature = "zfuture"))]
            tze_builder: PhantomData,
            progress_notifier: None,
        };

        // Create a tx with only t output. No binding_sig should be present
        builder
            .add_transparent_output(&TransparentAddress::PublicKey([0; 20]), Amount::zero())
            .unwrap();

        let (tx, _) = builder.build(&MockTxProver).unwrap();
        // No binding signature, because only t input and outputs
        assert!(tx.sapling_bundle.is_none());
    }

    #[test]
    fn binding_sig_present_if_shielded_spend() {
        let extsk = ExtendedSpendingKey::master(&[]);
        let extfvk = ExtendedFullViewingKey::from(&extsk);
        let to = extfvk.default_address().1;

        let mut rng = OsRng;

        let note1 = to
            .create_note(50000, Rseed::BeforeZip212(jubjub::Fr::random(&mut rng)))
            .unwrap();
        let cmu1 = Node::new(note1.cmu().to_repr());
        let mut tree = CommitmentTree::empty();
        tree.append(cmu1).unwrap();
        let witness1 = IncrementalWitness::from_tree(&tree);

        let tx_height = TEST_NETWORK
            .activation_height(NetworkUpgrade::Sapling)
            .unwrap();
        let mut builder = Builder::new(TEST_NETWORK, tx_height);

        // Create a tx with a sapling spend. binding_sig should be present
        builder
            .add_sapling_spend(extsk, *to.diversifier(), note1, witness1.path().unwrap())
            .unwrap();

        builder
            .add_transparent_output(&TransparentAddress::PublicKey([0; 20]), Amount::zero())
            .unwrap();

        // Expect a binding signature error, because our inputs aren't valid, but this shows
        // that a binding signature was attempted
        assert_eq!(
            builder.build(&MockTxProver),
            Err(Error::SaplingBuild(build_s::Error::BindingSig))
        );
    }

    #[test]
    fn fails_on_negative_transparent_output() {
        let tx_height = TEST_NETWORK
            .activation_height(NetworkUpgrade::Sapling)
            .unwrap();
        let mut builder = Builder::new(TEST_NETWORK, tx_height);
        assert_eq!(
            builder.add_transparent_output(
                &TransparentAddress::PublicKey([0; 20]),
                Amount::from_i64(-1).unwrap(),
            ),
            Err(Error::TransparentBuild(build_t::Error::InvalidAmount))
        );
    }

    #[test]
    fn fails_on_negative_change() {
        let mut rng = OsRng;

        // Just use the master key as the ExtendedSpendingKey for this test
        let extsk = ExtendedSpendingKey::master(&[]);
        let tx_height = TEST_NETWORK
            .activation_height(NetworkUpgrade::Sapling)
            .unwrap();

        // Fails with no inputs or outputs
        // 0.0001 t-ZEC fee
        {
            let builder = Builder::new(TEST_NETWORK, tx_height);
            assert_eq!(
                builder.build(&MockTxProver),
                Err(Error::ChangeIsNegative(
                    (Amount::zero() - DEFAULT_FEE).unwrap()
                ))
            );
        }

        let extfvk = ExtendedFullViewingKey::from(&extsk);
        let ovk = Some(extfvk.fvk.ovk);
        let to = extfvk.default_address().1;

        // Fail if there is only a Sapling output
        // 0.0005 z-ZEC out, 0.00001 t-ZEC fee
        {
            let mut builder = Builder::new(TEST_NETWORK, tx_height);
            builder
                .add_sapling_output(
                    ovk,
                    to.clone(),
                    Amount::from_u64(50000).unwrap(),
                    MemoBytes::empty(),
                )
                .unwrap();
            assert_eq!(
                builder.build(&MockTxProver),
                Err(Error::ChangeIsNegative(
                    (Amount::from_i64(-50000).unwrap() - DEFAULT_FEE).unwrap()
                ))
            );
        }

        // Fail if there is only a transparent output
        // 0.0005 t-ZEC out, 0.00001 t-ZEC fee
        {
            let mut builder = Builder::new(TEST_NETWORK, tx_height);
            builder
                .add_transparent_output(
                    &TransparentAddress::PublicKey([0; 20]),
                    Amount::from_u64(50000).unwrap(),
                )
                .unwrap();
            assert_eq!(
                builder.build(&MockTxProver),
                Err(Error::ChangeIsNegative(
                    (Amount::from_i64(-50000).unwrap() - DEFAULT_FEE).unwrap()
                ))
            );
        }

        let note1 = to
            .create_note(50999, Rseed::BeforeZip212(jubjub::Fr::random(&mut rng)))
            .unwrap();
        let cmu1 = Node::new(note1.cmu().to_repr());
        let mut tree = CommitmentTree::empty();
        tree.append(cmu1).unwrap();
        let mut witness1 = IncrementalWitness::from_tree(&tree);

        // Fail if there is insufficient input
        // 0.0003 z-ZEC out, 0.0002 t-ZEC out, 0.00001 t-ZEC fee, 0.00050999 z-ZEC in
        {
            let mut builder = Builder::new(TEST_NETWORK, tx_height);
            builder
                .add_sapling_spend(
                    extsk.clone(),
                    *to.diversifier(),
                    note1.clone(),
                    witness1.path().unwrap(),
                )
                .unwrap();
            builder
                .add_sapling_output(
                    ovk,
                    to.clone(),
                    Amount::from_u64(30000).unwrap(),
                    MemoBytes::empty(),
                )
                .unwrap();
            builder
                .add_transparent_output(
                    &TransparentAddress::PublicKey([0; 20]),
                    Amount::from_u64(20000).unwrap(),
                )
                .unwrap();
            assert_eq!(
                builder.build(&MockTxProver),
                Err(Error::ChangeIsNegative(Amount::from_i64(-1).unwrap()))
            );
        }

        let note2 = to
            .create_note(1, Rseed::BeforeZip212(jubjub::Fr::random(&mut rng)))
            .unwrap();
        let cmu2 = Node::new(note2.cmu().to_repr());
        tree.append(cmu2).unwrap();
        witness1.append(cmu2).unwrap();
        let witness2 = IncrementalWitness::from_tree(&tree);

        // Succeeds if there is sufficient input
        // 0.0003 z-ZEC out, 0.0002 t-ZEC out, 0.0001 t-ZEC fee, 0.0006 z-ZEC in
        //
        // (Still fails because we are using a MockTxProver which doesn't correctly
        // compute bindingSig.)
        {
            let mut builder = Builder::new(TEST_NETWORK, tx_height);
            builder
                .add_sapling_spend(
                    extsk.clone(),
                    *to.diversifier(),
                    note1,
                    witness1.path().unwrap(),
                )
                .unwrap();
            builder
                .add_sapling_spend(extsk, *to.diversifier(), note2, witness2.path().unwrap())
                .unwrap();
            builder
                .add_sapling_output(
                    ovk,
                    to,
                    Amount::from_u64(30000).unwrap(),
                    MemoBytes::empty(),
                )
                .unwrap();
            builder
                .add_transparent_output(
                    &TransparentAddress::PublicKey([0; 20]),
                    Amount::from_u64(20000).unwrap(),
                )
                .unwrap();
            assert_eq!(
                builder.build(&MockTxProver),
                Err(Error::SaplingBuild(build_s::Error::BindingSig))
            )
        }
    }
}<|MERGE_RESOLUTION|>--- conflicted
+++ resolved
@@ -8,13 +8,7 @@
 use std::marker::PhantomData;
 use std::{boxed::Box, sync::mpsc::Sender};
 
-<<<<<<< HEAD
-use consensus::NetworkUpgrade;
-use ff::Field;
-use rand::{rngs::OsRng, seq::SliceRandom, CryptoRng, RngCore};
-=======
 use rand::{rngs::OsRng, CryptoRng, RngCore};
->>>>>>> 73d9395c
 
 use crate::{
     consensus::{self, BlockHeight, BranchId},
@@ -170,49 +164,15 @@
     ///
     /// WARNING: THIS MUST REMAIN PRIVATE AS IT ALLOWS CONSTRUCTION
     /// OF BUILDERS WITH NON-CryptoRng RNGs
-<<<<<<< HEAD
-    fn new_with_mtx(
-        params: P,
-        height: BlockHeight,
-        rng: R,
-        mut mtx: TransactionData,
-    ) -> Builder<'a, P, R> {
-        mtx.expiry_height = height + DEFAULT_TX_EXPIRY_DELTA;
-
-        const ZIP313_GRACE_PERIOD_BLOCKS: u64 = 33_600;
-        let canopy_height: u64 = params
-            .activation_height(NetworkUpgrade::Canopy)
-            .unwrap()
-            .into();
-        let fee = if height >= BlockHeight::from((ZIP313_GRACE_PERIOD_BLOCKS + canopy_height) as u32) {
-            Amount::from_u64(1000).unwrap()
-        } else {
-            Amount::from_u64(10000).unwrap()
-        };
-
-=======
     fn new_internal(params: P, target_height: BlockHeight, rng: R) -> Builder<'a, P, R> {
->>>>>>> 73d9395c
         Builder {
             params: params.clone(),
             rng,
-<<<<<<< HEAD
-            height,
-            mtx,
-            fee,
-            anchor: None,
-            spends: vec![],
-            outputs: vec![],
-            transparent_inputs: TransparentInputs::default(),
-            #[cfg(feature = "zfuture")]
-            tze_inputs: TzeInputs::default(),
-=======
             target_height,
             expiry_height: target_height + DEFAULT_TX_EXPIRY_DELTA,
             fee: DEFAULT_FEE,
             transparent_builder: TransparentBuilder::empty(),
             sapling_builder: SaplingBuilder::new(params, target_height),
->>>>>>> 73d9395c
             change_address: None,
             #[cfg(feature = "zfuture")]
             tze_builder: TzeBuilder::empty(),
@@ -327,17 +287,11 @@
     pub fn build_with_progress_notifier(
         mut self,
         prover: &impl TxProver,
-<<<<<<< HEAD
-        progress_notifier: Option<Sender<u32>>,
-    ) -> Result<(Transaction, TransactionMetadata), Error> {
-        let mut tx_metadata = TransactionMetadata::new();
-=======
     ) -> Result<(Transaction, SaplingMetadata), Error> {
         let consensus_branch_id = BranchId::for_height(&self.params, self.target_height);
 
         // determine transaction version
         let version = TxVersion::suggested_for_branch(consensus_branch_id);
->>>>>>> 73d9395c
 
         //
         // Consistency checks
@@ -371,140 +325,6 @@
             }
         }
 
-<<<<<<< HEAD
-        // Randomize order of inputs and outputs
-        spends.shuffle(&mut self.rng);
-        outputs.shuffle(&mut self.rng);
-        tx_metadata.spend_indices.resize(spends.len(), 0);
-        tx_metadata.output_indices.resize(orig_outputs_len, 0);
-
-        // Record if we'll need a binding signature
-        let binding_sig_needed = !spends.is_empty() || !outputs.is_empty();
-
-        let mut progress = 0u32;
-
-        // Create Sapling SpendDescriptions
-        if !spends.is_empty() {
-            let anchor = self.anchor.expect("anchor was set if spends were added");
-
-            for (i, (pos, spend)) in spends.iter().enumerate() {
-                let proof_generation_key = spend.extsk.expsk.proof_generation_key();
-
-                let nullifier = spend.note.nf(
-                    &proof_generation_key.to_viewing_key(),
-                    spend.merkle_path.position,
-                );
-
-                let (zkproof, cv, rk) = prover
-                    .spend_proof(
-                        &mut ctx,
-                        proof_generation_key,
-                        spend.diversifier,
-                        spend.note.rseed,
-                        spend.alpha,
-                        spend.note.value,
-                        anchor,
-                        spend.merkle_path.clone(),
-                    )
-                    .map_err(|()| Error::SpendProof)?;
-
-                progress += 1;
-                progress_notifier.as_ref().map(|tx| tx.send(progress));
-
-                self.mtx.shielded_spends.push(SpendDescription {
-                    cv,
-                    anchor,
-                    nullifier,
-                    rk,
-                    zkproof,
-                    spend_auth_sig: None,
-                });
-
-                // Record the post-randomized spend location
-                tx_metadata.spend_indices[*pos] = i;
-            }
-        }
-
-        // Create Sapling OutputDescriptions
-        for (i, output) in outputs.into_iter().enumerate() {
-            let output_desc = if let Some((pos, output)) = output {
-                // Record the post-randomized output location
-                tx_metadata.output_indices[pos] = i;
-
-                output.build_internal(prover, &mut ctx, &mut self.rng)
-            } else {
-                // This is a dummy output
-                let (dummy_to, dummy_note) = {
-                    let (diversifier, g_d) = {
-                        let mut diversifier;
-                        let g_d;
-                        loop {
-                            let mut d = [0; 11];
-                            self.rng.fill_bytes(&mut d);
-                            diversifier = Diversifier(d);
-                            if let Some(val) = diversifier.g_d() {
-                                g_d = val;
-                                break;
-                            }
-                        }
-                        (diversifier, g_d)
-                    };
-
-                    let (pk_d, payment_address) = loop {
-                        let dummy_ivk = jubjub::Fr::random(&mut self.rng);
-                        let pk_d = g_d * dummy_ivk;
-                        if let Some(addr) = PaymentAddress::from_parts(diversifier, pk_d) {
-                            break (pk_d, addr);
-                        }
-                    };
-
-                    let rseed =
-                        generate_random_rseed_internal(&self.params, self.height, &mut self.rng);
-
-                    (
-                        payment_address,
-                        Note {
-                            g_d,
-                            pk_d,
-                            rseed,
-                            value: 0,
-                        },
-                    )
-                };
-
-                let esk = dummy_note.generate_or_derive_esk_internal(&mut self.rng);
-                let epk = dummy_note.g_d * esk;
-
-                let (zkproof, cv) = prover.output_proof(
-                    &mut ctx,
-                    esk,
-                    dummy_to,
-                    dummy_note.rcm(),
-                    dummy_note.value,
-                );
-                let cmu = dummy_note.cmu();
-
-                let mut enc_ciphertext = [0u8; 580];
-                let mut out_ciphertext = [0u8; 80];
-                self.rng.fill_bytes(&mut enc_ciphertext[..]);
-                self.rng.fill_bytes(&mut out_ciphertext[..]);
-
-                OutputDescription {
-                    cv,
-                    cmu,
-                    ephemeral_key: epk.into(),
-                    enc_ciphertext,
-                    out_ciphertext,
-                    zkproof,
-                }
-            };
-
-            progress += 1;
-            progress_notifier.as_ref().map(|tx| tx.send(progress));
-
-            self.mtx.shielded_outputs.push(output_desc);
-        }
-=======
         let transparent_bundle = self.transparent_builder.build();
 
         let mut rng = self.rng;
@@ -535,7 +355,6 @@
             #[cfg(feature = "zfuture")]
             tze_bundle,
         };
->>>>>>> 73d9395c
 
         //
         // Signatures -- everything but the signatures must already have been added.
@@ -577,16 +396,6 @@
             None => (None, SaplingMetadata::empty()),
         };
 
-<<<<<<< HEAD
-        // Transparent signatures
-        self.transparent_inputs
-            .apply_signatures(&mut self.mtx, consensus_branch_id);
-            
-        Ok((
-            self.mtx.freeze().expect("Transaction should be complete"),
-            tx_metadata,
-        ))
-=======
         let authorized_tx = TransactionData {
             version: unauthed_tx.version,
             consensus_branch_id: unauthed_tx.consensus_branch_id,
@@ -603,7 +412,6 @@
         // The unwrap() here is safe because the txid hashing
         // of freeze() should be infalliable.
         Ok((authorized_tx.freeze().unwrap(), tx_metadata))
->>>>>>> 73d9395c
     }
 }
 
