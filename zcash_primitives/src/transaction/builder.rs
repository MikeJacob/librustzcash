--- conflicted
+++ resolved
@@ -1,9 +1,5 @@
 //! Structs for building transactions.
 
-<<<<<<< HEAD
-use std::{boxed::Box, sync::mpsc::Sender};
-=======
->>>>>>> b70edf39
 use std::error;
 use std::fmt;
 use std::marker::PhantomData;
@@ -26,11 +22,7 @@
     sapling::{spend_sig_internal, Node},
     transaction::{
         components::{
-<<<<<<< HEAD
-            amount::Amount, OutPoint, OutputDescription, SpendDescription, TxOut, TzeIn, TzeOut,
-=======
             amount::Amount, amount::DEFAULT_FEE, OutputDescription, SpendDescription, TxOut,
->>>>>>> b70edf39
         },
         signature_hash_data, SignableInput, Transaction, TransactionData, SIGHASH_ALL,
     },
@@ -709,11 +701,7 @@
         // Record if we'll need a binding signature
         let binding_sig_needed = !spends.is_empty() || !outputs.is_empty();
 
-<<<<<<< HEAD
-        let mut progress= 0u32;
-=======
         let mut progress = 0u32;
->>>>>>> b70edf39
 
         // Create Sapling SpendDescriptions
         if !spends.is_empty() {
