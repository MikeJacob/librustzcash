//! Structs and constants specific to the Sapling shielded pool.

mod address;
pub mod group_hash;
pub mod keys;
pub mod note;
pub mod note_encryption;
pub mod pedersen_hash;
pub mod prover;
pub mod redjubjub;
mod spec;
mod tree;
pub mod util;
pub mod value;

use group::GroupEncoding;
use rand_core::{CryptoRng, RngCore};

use crate::constants::SPENDING_KEY_GENERATOR;

use self::redjubjub::{PrivateKey, PublicKey, Signature};

pub use address::PaymentAddress;
pub use keys::{Diversifier, NullifierDerivingKey, ProofGenerationKey, SaplingIvk, ViewingKey};
pub use note::{nullifier::Nullifier, Note, Rseed};
pub use tree::{
    merkle_hash, Node, SAPLING_COMMITMENT_TREE_DEPTH, SAPLING_COMMITMENT_TREE_DEPTH_U8,
};

/// Create the spendAuthSig for a Sapling SpendDescription.
pub fn spend_sig<R: RngCore + CryptoRng>(
    ask: PrivateKey,
    ar: jubjub::Fr,
    sighash: &[u8; 32],
    rng: &mut R,
) -> Signature {
    spend_sig_internal(ask, ar, sighash, rng)
}

pub(crate) fn spend_sig_internal<R: RngCore>(
    ask: PrivateKey,
    ar: jubjub::Fr,
    sighash: &[u8; 32],
    rng: &mut R,
) -> Signature {
    // We compute `rsk`...
    let rsk = ask.randomize(ar);

    // We compute `rk` from there (needed for key prefixing)
    let rk = PublicKey::from_private(&rsk, SPENDING_KEY_GENERATOR);

    // Compute the signature's message for rk/spend_auth_sig
    let mut data_to_be_signed = [0u8; 64];
    data_to_be_signed[0..32].copy_from_slice(&rk.0.to_bytes());
    data_to_be_signed[32..64].copy_from_slice(&sighash[..]);

    // Do the signing
    rsk.sign(&data_to_be_signed, rng, SPENDING_KEY_GENERATOR)
}

<<<<<<< HEAD
#[derive(Clone)]
pub struct ValueCommitment {
    pub value: u64,
    pub randomness: jubjub::Fr,
}

impl ValueCommitment {
    pub fn commitment(&self) -> jubjub::SubgroupPoint {
        (constants::VALUE_COMMITMENT_VALUE_GENERATOR * jubjub::Fr::from(self.value))
            + (constants::VALUE_COMMITMENT_RANDOMNESS_GENERATOR * self.randomness)
    }
}

#[derive(Clone)]
pub struct ProofGenerationKey {
    pub ak: jubjub::SubgroupPoint,
    pub nsk: jubjub::Fr,
}

impl ProofGenerationKey {
    pub fn to_viewing_key(&self) -> ViewingKey {
        ViewingKey {
            ak: self.ak,
            nk: NullifierDerivingKey(constants::PROOF_GENERATION_KEY_GENERATOR * self.nsk),
        }
    }
}

/// A key used to derive the nullifier for a Sapling note.
#[derive(Debug, Copy, Clone, PartialEq, Eq)]
pub struct NullifierDerivingKey(pub(crate) jubjub::SubgroupPoint);

#[derive(Debug, Clone)]
pub struct ViewingKey {
    pub ak: jubjub::SubgroupPoint,
    pub nk: NullifierDerivingKey,
}

impl ViewingKey {
    pub fn rk(&self, ar: jubjub::Fr) -> jubjub::SubgroupPoint {
        self.ak + constants::SPENDING_KEY_GENERATOR * ar
    }

    pub fn ivk(&self) -> SaplingIvk {
        let mut h = [0; 32];
        h.copy_from_slice(
            Blake2sParams::new()
                .hash_length(32)
                .personal(constants::CRH_IVK_PERSONALIZATION)
                .to_state()
                .update(&self.ak.to_bytes())
                .update(&self.nk.0.to_bytes())
                .finalize()
                .as_bytes(),
        );

        // Drop the most significant five bits, so it can be interpreted as a scalar.
        h[31] &= 0b0000_0111;

        SaplingIvk(jubjub::Fr::from_repr(h).unwrap())
    }

    pub fn to_payment_address(&self, diversifier: Diversifier) -> Option<PaymentAddress> {
        self.ivk().to_payment_address(diversifier)
    }
}

#[derive(Debug, Clone)]
pub struct SaplingIvk(pub jubjub::Fr);

impl SaplingIvk {
    pub fn to_payment_address(&self, diversifier: Diversifier) -> Option<PaymentAddress> {
        diversifier.g_d().and_then(|g_d| {
            let pk_d = g_d * self.0;

            PaymentAddress::from_parts(diversifier, pk_d)
        })
    }

    pub fn to_repr(&self) -> [u8; 32] {
        self.0.to_repr()
    }
}

#[derive(Copy, Clone, Debug, PartialEq)]
pub struct Diversifier(pub [u8; 11]);

impl Diversifier {
    pub fn g_d(&self) -> Option<jubjub::SubgroupPoint> {
        group_hash(&self.0, constants::KEY_DIVERSIFICATION_PERSONALIZATION)
    }
}

/// A Sapling payment address.
///
/// # Invariants
///
/// `pk_d` is guaranteed to be prime-order (i.e. in the prime-order subgroup of Jubjub,
/// and not the identity).
#[derive(Clone, Debug)]
pub struct PaymentAddress {
    pk_d: jubjub::SubgroupPoint,
    diversifier: Diversifier,
}

impl PartialEq for PaymentAddress {
    fn eq(&self, other: &Self) -> bool {
        self.pk_d == other.pk_d && self.diversifier == other.diversifier
    }
}

impl PaymentAddress {
    /// Constructs a PaymentAddress from a diversifier and a Jubjub point.
    ///
    /// Returns None if `pk_d` is the identity.
    pub fn from_parts(diversifier: Diversifier, pk_d: jubjub::SubgroupPoint) -> Option<Self> {
        if pk_d.is_identity().into() {
            None
        } else {
            Some(PaymentAddress { pk_d, diversifier })
        }
    }

    /// Constructs a PaymentAddress from a diversifier and a Jubjub point.
    ///
    /// Only for test code, as this explicitly bypasses the invariant.
    #[cfg(test)]
    pub(crate) fn from_parts_unchecked(
        diversifier: Diversifier,
        pk_d: jubjub::SubgroupPoint,
    ) -> Self {
        PaymentAddress { pk_d, diversifier }
    }

    /// Parses a PaymentAddress from bytes.
    pub fn from_bytes(bytes: &[u8; 43]) -> Option<Self> {
        let diversifier = {
            let mut tmp = [0; 11];
            tmp.copy_from_slice(&bytes[0..11]);
            Diversifier(tmp)
        };
        // Check that the diversifier is valid
        diversifier.g_d()?;

        let pk_d = jubjub::SubgroupPoint::from_bytes(bytes[11..43].try_into().unwrap());
        if pk_d.is_some().into() {
            PaymentAddress::from_parts(diversifier, pk_d.unwrap())
        } else {
            None
        }
    }

    /// Returns the byte encoding of this `PaymentAddress`.
    pub fn to_bytes(&self) -> [u8; 43] {
        let mut bytes = [0; 43];
        bytes[0..11].copy_from_slice(&self.diversifier.0);
        bytes[11..].copy_from_slice(&self.pk_d.to_bytes());
        bytes
    }

    /// Returns the [`Diversifier`] for this `PaymentAddress`.
    pub fn diversifier(&self) -> &Diversifier {
        &self.diversifier
    }

    /// Returns `pk_d` for this `PaymentAddress`.
    pub fn pk_d(&self) -> &jubjub::SubgroupPoint {
        &self.pk_d
    }

    pub fn g_d(&self) -> Option<jubjub::SubgroupPoint> {
        self.diversifier.g_d()
    }

    pub fn create_note(&self, value: u64, rseed: Rseed) -> Option<Note> {
        self.g_d().map(|g_d| Note {
            value,
            rseed,
            g_d,
            pk_d: self.pk_d,
        })
    }
}

/// Enum for note randomness before and after [ZIP 212](https://zips.z.cash/zip-0212).
///
/// Before ZIP 212, the note commitment trapdoor `rcm` must be a scalar value.
/// After ZIP 212, the note randomness `rseed` is a 32-byte sequence, used to derive
/// both the note commitment trapdoor `rcm` and the ephemeral private key `esk`.
#[derive(Copy, Clone, Debug)]
pub enum Rseed {
    BeforeZip212(jubjub::Fr),
    AfterZip212([u8; 32]),
}

/// Typesafe wrapper for nullifier values.
#[derive(Copy, Clone, Debug, PartialEq, Eq)]
pub struct Nullifier(pub [u8; 32]);

impl Nullifier {
    pub fn from_slice(bytes: &[u8]) -> Result<Nullifier, TryFromSliceError> {
        bytes.try_into().map(Nullifier)
    }

    pub fn to_vec(&self) -> Vec<u8> {
        self.0.to_vec()
    }
}
impl AsRef<[u8]> for Nullifier {
    fn as_ref(&self) -> &[u8] {
        &self.0
    }
}

impl ConstantTimeEq for Nullifier {
    fn ct_eq(&self, other: &Self) -> Choice {
        self.0.ct_eq(&other.0)
    }
}

#[derive(Clone, Copy, Debug, PartialEq)]
pub struct NoteValue(u64);

impl TryFrom<u64> for NoteValue {
    type Error = ();

    fn try_from(value: u64) -> Result<Self, Self::Error> {
        if value <= MAX_MONEY as u64 {
            Ok(NoteValue(value))
        } else {
            Err(())
        }
    }
}

impl From<NoteValue> for u64 {
    fn from(value: NoteValue) -> u64 {
        value.0
    }
}

#[derive(Clone, Debug)]
pub struct Note {
    /// The value of the note
    pub value: u64,
    /// The diversified base of the address, GH(d)
    pub g_d: jubjub::SubgroupPoint,
    /// The public key of the address, g_d^ivk
    pub pk_d: jubjub::SubgroupPoint,
    /// rseed
    pub rseed: Rseed,
}

impl PartialEq for Note {
    fn eq(&self, other: &Self) -> bool {
        self.value == other.value
            && self.g_d == other.g_d
            && self.pk_d == other.pk_d
            && self.rcm() == other.rcm()
    }
}

impl Note {
    pub fn uncommitted() -> bls12_381::Scalar {
        // The smallest u-coordinate that is not on the curve
        // is one.
        bls12_381::Scalar::one()
    }

    /// Computes the note commitment, returning the full point.
    fn cm_full_point(&self) -> jubjub::SubgroupPoint {
        // Calculate the note contents, as bytes
        let mut note_contents = vec![];

        // Writing the value in little endian
        (&mut note_contents)
            .write_u64::<LittleEndian>(self.value)
            .unwrap();

        // Write g_d
        note_contents.extend_from_slice(&self.g_d.to_bytes());

        // Write pk_d
        note_contents.extend_from_slice(&self.pk_d.to_bytes());

        assert_eq!(note_contents.len(), 32 + 32 + 8);

        // Compute the Pedersen hash of the note contents
        let hash_of_contents = pedersen_hash(
            Personalization::NoteCommitment,
            note_contents
                .into_iter()
                .flat_map(|byte| (0..8).map(move |i| ((byte >> i) & 1) == 1)),
        );

        // Compute final commitment
        (constants::NOTE_COMMITMENT_RANDOMNESS_GENERATOR * self.rcm()) + hash_of_contents
    }

    /// Computes the nullifier given the nullifier deriving key and
    /// note position
    pub fn nf(&self, nk: &NullifierDerivingKey, position: u64) -> Nullifier {
        // Compute rho = cm + position.G
        let rho = self.cm_full_point()
            + (constants::NULLIFIER_POSITION_GENERATOR * jubjub::Fr::from(position));

        // Compute nf = BLAKE2s(nk | rho)
        Nullifier::from_slice(
            Blake2sParams::new()
                .hash_length(32)
                .personal(constants::PRF_NF_PERSONALIZATION)
                .to_state()
                .update(&nk.0.to_bytes())
                .update(&rho.to_bytes())
                .finalize()
                .as_bytes(),
        )
        .unwrap()
    }

    /// Computes the note commitment
    pub fn cmu(&self) -> bls12_381::Scalar {
        // The commitment is in the prime order subgroup, so mapping the
        // commitment to the u-coordinate is an injective encoding.
        jubjub::ExtendedPoint::from(self.cm_full_point())
            .to_affine()
            .get_u()
    }

    pub fn rcm(&self) -> jubjub::Fr {
        match self.rseed {
            Rseed::BeforeZip212(rcm) => rcm,
            Rseed::AfterZip212(rseed) => {
                jubjub::Fr::from_bytes_wide(prf_expand(&rseed, &[0x04]).as_array())
            }
        }
    }

    pub fn generate_or_derive_esk<R: RngCore + CryptoRng>(&self, rng: &mut R) -> jubjub::Fr {
        self.generate_or_derive_esk_internal(rng)
    }

    pub(crate) fn generate_or_derive_esk_internal<R: RngCore>(&self, rng: &mut R) -> jubjub::Fr {
        match self.derive_esk() {
            None => jubjub::Fr::random(rng),
            Some(esk) => esk,
        }
    }

    /// Returns the derived `esk` if this note was created after ZIP 212 activated.
    pub fn derive_esk(&self) -> Option<jubjub::Fr> {
        match self.rseed {
            Rseed::BeforeZip212(_) => None,
            Rseed::AfterZip212(rseed) => Some(jubjub::Fr::from_bytes_wide(
                prf_expand(&rseed, &[0x05]).as_array(),
            )),
        }
    }
}

=======
>>>>>>> 47c31599
#[cfg(any(test, feature = "test-dependencies"))]
pub mod testing {
    pub use super::{
        address::testing::arb_payment_address, keys::testing::arb_incoming_viewing_key,
        note::testing::arb_note, tree::testing::arb_node,
    };
}<|MERGE_RESOLUTION|>--- conflicted
+++ resolved
@@ -58,369 +58,6 @@
     rsk.sign(&data_to_be_signed, rng, SPENDING_KEY_GENERATOR)
 }
 
-<<<<<<< HEAD
-#[derive(Clone)]
-pub struct ValueCommitment {
-    pub value: u64,
-    pub randomness: jubjub::Fr,
-}
-
-impl ValueCommitment {
-    pub fn commitment(&self) -> jubjub::SubgroupPoint {
-        (constants::VALUE_COMMITMENT_VALUE_GENERATOR * jubjub::Fr::from(self.value))
-            + (constants::VALUE_COMMITMENT_RANDOMNESS_GENERATOR * self.randomness)
-    }
-}
-
-#[derive(Clone)]
-pub struct ProofGenerationKey {
-    pub ak: jubjub::SubgroupPoint,
-    pub nsk: jubjub::Fr,
-}
-
-impl ProofGenerationKey {
-    pub fn to_viewing_key(&self) -> ViewingKey {
-        ViewingKey {
-            ak: self.ak,
-            nk: NullifierDerivingKey(constants::PROOF_GENERATION_KEY_GENERATOR * self.nsk),
-        }
-    }
-}
-
-/// A key used to derive the nullifier for a Sapling note.
-#[derive(Debug, Copy, Clone, PartialEq, Eq)]
-pub struct NullifierDerivingKey(pub(crate) jubjub::SubgroupPoint);
-
-#[derive(Debug, Clone)]
-pub struct ViewingKey {
-    pub ak: jubjub::SubgroupPoint,
-    pub nk: NullifierDerivingKey,
-}
-
-impl ViewingKey {
-    pub fn rk(&self, ar: jubjub::Fr) -> jubjub::SubgroupPoint {
-        self.ak + constants::SPENDING_KEY_GENERATOR * ar
-    }
-
-    pub fn ivk(&self) -> SaplingIvk {
-        let mut h = [0; 32];
-        h.copy_from_slice(
-            Blake2sParams::new()
-                .hash_length(32)
-                .personal(constants::CRH_IVK_PERSONALIZATION)
-                .to_state()
-                .update(&self.ak.to_bytes())
-                .update(&self.nk.0.to_bytes())
-                .finalize()
-                .as_bytes(),
-        );
-
-        // Drop the most significant five bits, so it can be interpreted as a scalar.
-        h[31] &= 0b0000_0111;
-
-        SaplingIvk(jubjub::Fr::from_repr(h).unwrap())
-    }
-
-    pub fn to_payment_address(&self, diversifier: Diversifier) -> Option<PaymentAddress> {
-        self.ivk().to_payment_address(diversifier)
-    }
-}
-
-#[derive(Debug, Clone)]
-pub struct SaplingIvk(pub jubjub::Fr);
-
-impl SaplingIvk {
-    pub fn to_payment_address(&self, diversifier: Diversifier) -> Option<PaymentAddress> {
-        diversifier.g_d().and_then(|g_d| {
-            let pk_d = g_d * self.0;
-
-            PaymentAddress::from_parts(diversifier, pk_d)
-        })
-    }
-
-    pub fn to_repr(&self) -> [u8; 32] {
-        self.0.to_repr()
-    }
-}
-
-#[derive(Copy, Clone, Debug, PartialEq)]
-pub struct Diversifier(pub [u8; 11]);
-
-impl Diversifier {
-    pub fn g_d(&self) -> Option<jubjub::SubgroupPoint> {
-        group_hash(&self.0, constants::KEY_DIVERSIFICATION_PERSONALIZATION)
-    }
-}
-
-/// A Sapling payment address.
-///
-/// # Invariants
-///
-/// `pk_d` is guaranteed to be prime-order (i.e. in the prime-order subgroup of Jubjub,
-/// and not the identity).
-#[derive(Clone, Debug)]
-pub struct PaymentAddress {
-    pk_d: jubjub::SubgroupPoint,
-    diversifier: Diversifier,
-}
-
-impl PartialEq for PaymentAddress {
-    fn eq(&self, other: &Self) -> bool {
-        self.pk_d == other.pk_d && self.diversifier == other.diversifier
-    }
-}
-
-impl PaymentAddress {
-    /// Constructs a PaymentAddress from a diversifier and a Jubjub point.
-    ///
-    /// Returns None if `pk_d` is the identity.
-    pub fn from_parts(diversifier: Diversifier, pk_d: jubjub::SubgroupPoint) -> Option<Self> {
-        if pk_d.is_identity().into() {
-            None
-        } else {
-            Some(PaymentAddress { pk_d, diversifier })
-        }
-    }
-
-    /// Constructs a PaymentAddress from a diversifier and a Jubjub point.
-    ///
-    /// Only for test code, as this explicitly bypasses the invariant.
-    #[cfg(test)]
-    pub(crate) fn from_parts_unchecked(
-        diversifier: Diversifier,
-        pk_d: jubjub::SubgroupPoint,
-    ) -> Self {
-        PaymentAddress { pk_d, diversifier }
-    }
-
-    /// Parses a PaymentAddress from bytes.
-    pub fn from_bytes(bytes: &[u8; 43]) -> Option<Self> {
-        let diversifier = {
-            let mut tmp = [0; 11];
-            tmp.copy_from_slice(&bytes[0..11]);
-            Diversifier(tmp)
-        };
-        // Check that the diversifier is valid
-        diversifier.g_d()?;
-
-        let pk_d = jubjub::SubgroupPoint::from_bytes(bytes[11..43].try_into().unwrap());
-        if pk_d.is_some().into() {
-            PaymentAddress::from_parts(diversifier, pk_d.unwrap())
-        } else {
-            None
-        }
-    }
-
-    /// Returns the byte encoding of this `PaymentAddress`.
-    pub fn to_bytes(&self) -> [u8; 43] {
-        let mut bytes = [0; 43];
-        bytes[0..11].copy_from_slice(&self.diversifier.0);
-        bytes[11..].copy_from_slice(&self.pk_d.to_bytes());
-        bytes
-    }
-
-    /// Returns the [`Diversifier`] for this `PaymentAddress`.
-    pub fn diversifier(&self) -> &Diversifier {
-        &self.diversifier
-    }
-
-    /// Returns `pk_d` for this `PaymentAddress`.
-    pub fn pk_d(&self) -> &jubjub::SubgroupPoint {
-        &self.pk_d
-    }
-
-    pub fn g_d(&self) -> Option<jubjub::SubgroupPoint> {
-        self.diversifier.g_d()
-    }
-
-    pub fn create_note(&self, value: u64, rseed: Rseed) -> Option<Note> {
-        self.g_d().map(|g_d| Note {
-            value,
-            rseed,
-            g_d,
-            pk_d: self.pk_d,
-        })
-    }
-}
-
-/// Enum for note randomness before and after [ZIP 212](https://zips.z.cash/zip-0212).
-///
-/// Before ZIP 212, the note commitment trapdoor `rcm` must be a scalar value.
-/// After ZIP 212, the note randomness `rseed` is a 32-byte sequence, used to derive
-/// both the note commitment trapdoor `rcm` and the ephemeral private key `esk`.
-#[derive(Copy, Clone, Debug)]
-pub enum Rseed {
-    BeforeZip212(jubjub::Fr),
-    AfterZip212([u8; 32]),
-}
-
-/// Typesafe wrapper for nullifier values.
-#[derive(Copy, Clone, Debug, PartialEq, Eq)]
-pub struct Nullifier(pub [u8; 32]);
-
-impl Nullifier {
-    pub fn from_slice(bytes: &[u8]) -> Result<Nullifier, TryFromSliceError> {
-        bytes.try_into().map(Nullifier)
-    }
-
-    pub fn to_vec(&self) -> Vec<u8> {
-        self.0.to_vec()
-    }
-}
-impl AsRef<[u8]> for Nullifier {
-    fn as_ref(&self) -> &[u8] {
-        &self.0
-    }
-}
-
-impl ConstantTimeEq for Nullifier {
-    fn ct_eq(&self, other: &Self) -> Choice {
-        self.0.ct_eq(&other.0)
-    }
-}
-
-#[derive(Clone, Copy, Debug, PartialEq)]
-pub struct NoteValue(u64);
-
-impl TryFrom<u64> for NoteValue {
-    type Error = ();
-
-    fn try_from(value: u64) -> Result<Self, Self::Error> {
-        if value <= MAX_MONEY as u64 {
-            Ok(NoteValue(value))
-        } else {
-            Err(())
-        }
-    }
-}
-
-impl From<NoteValue> for u64 {
-    fn from(value: NoteValue) -> u64 {
-        value.0
-    }
-}
-
-#[derive(Clone, Debug)]
-pub struct Note {
-    /// The value of the note
-    pub value: u64,
-    /// The diversified base of the address, GH(d)
-    pub g_d: jubjub::SubgroupPoint,
-    /// The public key of the address, g_d^ivk
-    pub pk_d: jubjub::SubgroupPoint,
-    /// rseed
-    pub rseed: Rseed,
-}
-
-impl PartialEq for Note {
-    fn eq(&self, other: &Self) -> bool {
-        self.value == other.value
-            && self.g_d == other.g_d
-            && self.pk_d == other.pk_d
-            && self.rcm() == other.rcm()
-    }
-}
-
-impl Note {
-    pub fn uncommitted() -> bls12_381::Scalar {
-        // The smallest u-coordinate that is not on the curve
-        // is one.
-        bls12_381::Scalar::one()
-    }
-
-    /// Computes the note commitment, returning the full point.
-    fn cm_full_point(&self) -> jubjub::SubgroupPoint {
-        // Calculate the note contents, as bytes
-        let mut note_contents = vec![];
-
-        // Writing the value in little endian
-        (&mut note_contents)
-            .write_u64::<LittleEndian>(self.value)
-            .unwrap();
-
-        // Write g_d
-        note_contents.extend_from_slice(&self.g_d.to_bytes());
-
-        // Write pk_d
-        note_contents.extend_from_slice(&self.pk_d.to_bytes());
-
-        assert_eq!(note_contents.len(), 32 + 32 + 8);
-
-        // Compute the Pedersen hash of the note contents
-        let hash_of_contents = pedersen_hash(
-            Personalization::NoteCommitment,
-            note_contents
-                .into_iter()
-                .flat_map(|byte| (0..8).map(move |i| ((byte >> i) & 1) == 1)),
-        );
-
-        // Compute final commitment
-        (constants::NOTE_COMMITMENT_RANDOMNESS_GENERATOR * self.rcm()) + hash_of_contents
-    }
-
-    /// Computes the nullifier given the nullifier deriving key and
-    /// note position
-    pub fn nf(&self, nk: &NullifierDerivingKey, position: u64) -> Nullifier {
-        // Compute rho = cm + position.G
-        let rho = self.cm_full_point()
-            + (constants::NULLIFIER_POSITION_GENERATOR * jubjub::Fr::from(position));
-
-        // Compute nf = BLAKE2s(nk | rho)
-        Nullifier::from_slice(
-            Blake2sParams::new()
-                .hash_length(32)
-                .personal(constants::PRF_NF_PERSONALIZATION)
-                .to_state()
-                .update(&nk.0.to_bytes())
-                .update(&rho.to_bytes())
-                .finalize()
-                .as_bytes(),
-        )
-        .unwrap()
-    }
-
-    /// Computes the note commitment
-    pub fn cmu(&self) -> bls12_381::Scalar {
-        // The commitment is in the prime order subgroup, so mapping the
-        // commitment to the u-coordinate is an injective encoding.
-        jubjub::ExtendedPoint::from(self.cm_full_point())
-            .to_affine()
-            .get_u()
-    }
-
-    pub fn rcm(&self) -> jubjub::Fr {
-        match self.rseed {
-            Rseed::BeforeZip212(rcm) => rcm,
-            Rseed::AfterZip212(rseed) => {
-                jubjub::Fr::from_bytes_wide(prf_expand(&rseed, &[0x04]).as_array())
-            }
-        }
-    }
-
-    pub fn generate_or_derive_esk<R: RngCore + CryptoRng>(&self, rng: &mut R) -> jubjub::Fr {
-        self.generate_or_derive_esk_internal(rng)
-    }
-
-    pub(crate) fn generate_or_derive_esk_internal<R: RngCore>(&self, rng: &mut R) -> jubjub::Fr {
-        match self.derive_esk() {
-            None => jubjub::Fr::random(rng),
-            Some(esk) => esk,
-        }
-    }
-
-    /// Returns the derived `esk` if this note was created after ZIP 212 activated.
-    pub fn derive_esk(&self) -> Option<jubjub::Fr> {
-        match self.rseed {
-            Rseed::BeforeZip212(_) => None,
-            Rseed::AfterZip212(rseed) => Some(jubjub::Fr::from_bytes_wide(
-                prf_expand(&rseed, &[0x05]).as_array(),
-            )),
-        }
-    }
-}
-
-=======
->>>>>>> 47c31599
 #[cfg(any(test, feature = "test-dependencies"))]
 pub mod testing {
     pub use super::{
