--- conflicted
+++ resolved
@@ -240,11 +240,7 @@
             NetworkUpgrade::Blossom => Some(BlockHeight(584_000)),
             NetworkUpgrade::Heartwood => Some(BlockHeight(903_800)),
             NetworkUpgrade::Canopy => Some(BlockHeight(1_028_500)),
-<<<<<<< HEAD
-            NetworkUpgrade::Nu5 => Some(BlockHeight(1_599_200)),
-=======
             NetworkUpgrade::Nu5 => Some(BlockHeight(1_842_420)),
->>>>>>> 73d9395c
             #[cfg(feature = "zfuture")]
             NetworkUpgrade::ZFuture => None,
         }
@@ -516,16 +512,12 @@
 
     /// Returns the range of heights for the consensus epoch associated with this branch id.
     ///
-<<<<<<< HEAD
-    /// The return type of this value is slightly more precise than [`Self::height_range`].
-=======
     /// The return type of this value is slightly more precise than [`Self::height_range`]:
     /// - `Some((x, Some(y)))` means that the consensus rules corresponding to this branch id
     ///   are in effect for the range `x..y`
     /// - `Some((x, None))` means that the consensus rules corresponding to this branch id are
     ///   in effect for the range `x..`
     /// - `None` means that the consensus rules corresponding to this branch id are never in effect.
->>>>>>> 73d9395c
     pub fn height_bounds<P: Parameters>(
         &self,
         params: &P,
@@ -550,28 +542,18 @@
                 .activation_height(NetworkUpgrade::Canopy)
                 .map(|lower| (lower, params.activation_height(NetworkUpgrade::Nu5))),
             BranchId::Nu5 => params.activation_height(NetworkUpgrade::Nu5).map(|lower| {
-<<<<<<< HEAD
-                
-=======
                 #[cfg(feature = "zfuture")]
->>>>>>> 73d9395c
                 let upper = params.activation_height(NetworkUpgrade::ZFuture);
                 #[cfg(not(feature = "zfuture"))]
                 let upper = None;
                 (lower, upper)
             }),
-<<<<<<< HEAD
-            
-=======
             #[cfg(feature = "zfuture")]
->>>>>>> 73d9395c
             BranchId::ZFuture => params
                 .activation_height(NetworkUpgrade::ZFuture)
                 .map(|lower| (lower, None)),
         }
     }
-<<<<<<< HEAD
-=======
 
     pub fn sprout_uses_groth_proofs(&self) -> bool {
         !matches!(self, BranchId::Sprout | BranchId::Overwinter)
@@ -612,7 +594,6 @@
                 )
             })
     }
->>>>>>> 73d9395c
 }
 
 #[cfg(any(test, feature = "test-dependencies"))]
