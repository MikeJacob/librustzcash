--- conflicted
+++ resolved
@@ -196,10 +196,7 @@
             NetworkUpgrade::Heartwood => Some(BlockHeight(903_000)),
             NetworkUpgrade::Canopy => Some(BlockHeight(1_046_400)),
             NetworkUpgrade::Nu5 => Some(BlockHeight(1_687_104)),
-<<<<<<< HEAD
-=======
             #[cfg(feature = "zfuture")]
->>>>>>> b70edf39
             NetworkUpgrade::ZFuture => None,
         }
     }
@@ -243,13 +240,8 @@
             NetworkUpgrade::Blossom => Some(BlockHeight(584_000)),
             NetworkUpgrade::Heartwood => Some(BlockHeight(903_800)),
             NetworkUpgrade::Canopy => Some(BlockHeight(1_028_500)),
-<<<<<<< HEAD
-            NetworkUpgrade::Nu5 => None,
-            
-=======
             NetworkUpgrade::Nu5 => Some(BlockHeight(1_599_200)),
             #[cfg(feature = "zfuture")]
->>>>>>> b70edf39
             NetworkUpgrade::ZFuture => None,
         }
     }
@@ -371,11 +363,7 @@
     /// This upgrade is expected never to activate on mainnet;
     /// it is intended for use in integration testing of functionality
     /// that is a candidate for integration in a future network upgrade.
-<<<<<<< HEAD
-    
-=======
     #[cfg(feature = "zfuture")]
->>>>>>> b70edf39
     ZFuture,
 }
 
@@ -388,11 +376,7 @@
             NetworkUpgrade::Heartwood => write!(f, "Heartwood"),
             NetworkUpgrade::Canopy => write!(f, "Canopy"),
             NetworkUpgrade::Nu5 => write!(f, "Nu5"),
-<<<<<<< HEAD
-            
-=======
             #[cfg(feature = "zfuture")]
->>>>>>> b70edf39
             NetworkUpgrade::ZFuture => write!(f, "ZFUTURE"),
         }
     }
@@ -407,11 +391,7 @@
             NetworkUpgrade::Heartwood => BranchId::Heartwood,
             NetworkUpgrade::Canopy => BranchId::Canopy,
             NetworkUpgrade::Nu5 => BranchId::Nu5,
-<<<<<<< HEAD
-            
-=======
             #[cfg(feature = "zfuture")]
->>>>>>> b70edf39
             NetworkUpgrade::ZFuture => BranchId::ZFuture,
         }
     }
@@ -463,11 +443,7 @@
     Nu5,
     /// Candidates for future consensus rules; this branch will never
     /// activate on mainnet.
-<<<<<<< HEAD
-    
-=======
     #[cfg(feature = "zfuture")]
->>>>>>> b70edf39
     ZFuture,
 }
 
@@ -482,13 +458,8 @@
             0x2bb4_0e60 => Ok(BranchId::Blossom),
             0xf5b9_230b => Ok(BranchId::Heartwood),
             0xe9ff_75a6 => Ok(BranchId::Canopy),
-<<<<<<< HEAD
-            0xf919_a198 => Ok(BranchId::Nu5),
-            
-=======
             0xc2d6_d0b4 => Ok(BranchId::Nu5),
             #[cfg(feature = "zfuture")]
->>>>>>> b70edf39
             0xffff_ffff => Ok(BranchId::ZFuture),
             _ => Err("Unknown consensus branch ID"),
         }
@@ -504,13 +475,8 @@
             BranchId::Blossom => 0x2bb4_0e60,
             BranchId::Heartwood => 0xf5b9_230b,
             BranchId::Canopy => 0xe9ff_75a6,
-<<<<<<< HEAD
-            BranchId::Nu5 => 0xf919_a198,
-            
-=======
             BranchId::Nu5 => 0xc2d6_d0b4,
             #[cfg(feature = "zfuture")]
->>>>>>> b70edf39
             BranchId::ZFuture => 0xffff_ffff,
         }
     }
