# Changelog
All notable changes to this library will be documented in this file.

The format is based on [Keep a Changelog](https://keepachangelog.com/en/1.0.0/),
and this library adheres to Rust's notion of
[Semantic Versioning](https://semver.org/spec/v2.0.0.html).

## [Unreleased]

### Changed
- Bumped dependencies to `group 0.13`, `jubjub 0.10`
- The dependency on `zcash_primitives` no longer enables the `multicore` feature
  by default in order to support compilation under `wasm32-wasi`. Users of other
  platforms may need to include an explicit dependency on `zcash_primitives`
  without `default-features = false` or otherwise explicitly enable the
  `zcash_primitives/multicore` feature if they did not already depend
  upon `zcash_primitives` with default features enabled.

## [0.7.0] - 2023-02-01
### Added
- `zcash_client_sqlite::FsBlockDb::rewind_to_height` rewinds the BlockMeta Db
 to the specified height following the same logic as homonymous functions on
 `WalletDb`. This function does not delete the files referenced by the rows
 that might be present and are deleted by this function call.
- `zcash_client_sqlite::FsBlockDb::find_block`
- `zcash_client_sqlite::chain`:
  - `impl {Clone, Copy, Debug, PartialEq, Eq} for BlockMeta`

### Changed
- MSRV is now 1.60.0.
- Bumped dependencies to `zcash_primitives 0.10`, `zcash_client_backend 0.7`.
- `zcash_client_backend::FsBlockDbError`:
  - Renamed `FsBlockDbError::{DbError, FsError}` to `FsBlockDbError::{Db, Fs}`.
  - Added `FsBlockDbError::MissingBlockPath`.
  - `impl fmt::Display for FsBlockDbError`

## [0.4.2] - 2022-12-13
### Fixed
- `zcash_client_sqlite::WalletDb::get_transparent_balances` no longer returns an
  error if the wallet has no UTXOs.

## [0.4.1] - 2022-12-06
### Added
- `zcash_client_sqlite::DataConnStmtCache::advance_by_block` now generates a
  `tracing` span, which can be used for profiling.

## [0.4.0] - 2022-11-12
### Added
- Implementations of `zcash_client_backend::data_api::WalletReadTransparent`
  and `WalletWriteTransparent` have been added. These implementations
  are available only when the `transparent-inputs` feature flag is
  enabled.
- New error variants:
  - `SqliteClientError::TransparentAddress`, to support handling of errors in
    transparent address decoding.
  - `SqliteClientError::RequestedRewindInvalid`, to report when requested
    rewinds exceed supported bounds.
  - `SqliteClientError::DiversifierIndexOutOfRange`, to report when the space
    of available diversifier indices has been exhausted.
  - `SqliteClientError::AccountIdDiscontinuity`, to report when a user attempts
    to initialize the accounts table with a noncontiguous set of account identifiers.
  - `SqliteClientError::AccountIdOutOfRange`, to report when the maximum account
    identifier has been reached.
  - `SqliteClientError::Protobuf`, to support handling of errors in serialized
    protobuf data decoding.
- An `unstable` feature flag; this is added to parts of the API that may change
  in any release. It enables `zcash_client_backend`'s `unstable` feature flag.
- New summary views that may be directly accessed in the sqlite database.
  The structure of these views should be considered unstable; they may
  be replaced by accessors provided by the data access API at some point
  in the future:
  - `v_transactions`
  - `v_tx_received`
  - `v_tx_sent`
- `zcash_client_sqlite::wallet::init::WalletMigrationError`
- A filesystem-backed `BlockSource` implementation
  `zcash_client_sqlite::FsBlockDb`. This block source expects blocks to be
  stored on disk in individual files named following the pattern
  `<blockmeta_root>/blocks/<blockheight>-<blockhash>-compactblock`. A SQLite
  database stored at `<blockmeta_root>/blockmeta.sqlite`stores metadata for
  this block source.
  - `zcash_client_sqlite::chain::init::init_blockmeta_db` creates the required
    metadata cache database.
- Implementations of `PartialEq`, `Eq`, `PartialOrd`, and `Ord` for `NoteId`

### Changed
- Various **BREAKING CHANGES** have been made to the database tables. These will
<<<<<<< HEAD
  require migrations, which may need to be performed in multiple steps.
=======
  require migrations, which may need to be performed in multiple steps. Migrations
  will now be automatically performed for any user using
  `zcash_client_sqlite::wallet::init_wallet_db` and it is recommended to use this
  method to maintain the state of the database going forward.
>>>>>>> 47c31599
  - The `extfvk` column in the `accounts` table has been replaced by a `ufvk`
    column. Values for this column should be derived from the wallet's seed and
    the account number; the Sapling component of the resulting Unified Full
    Viewing Key should match the old value in the `extfvk` column.
<<<<<<< HEAD
=======
  - The `address` and `transparent_address` columns of the `accounts` table have
    been removed.
    - A new `addresses` table stores Unified Addresses, keyed on their `account`
      and `diversifier_index`, to enable storing diversifed Unified Addresses.
    - Transparent addresses for an account should be obtained by extracting the
      transparent receiver of a Unified Address for the account.
>>>>>>> 47c31599
  - A new non-null column, `output_pool` has been added to the `sent_notes`
    table to enable distinguishing between Sapling and transparent outputs
    (and in the future, outputs to other pools). Values for this column should
    be assigned by inference from the address type in the stored data.
- MSRV is now 1.56.1.
- Bumped dependencies to `ff 0.12`, `group 0.12`, `jubjub 0.9`,
  `zcash_primitives 0.9`, `zcash_client_backend 0.6`.
- Renamed the following to use lower-case abbreviations (matching Rust
  naming conventions):
  - `zcash_client_sqlite::BlockDB` to `BlockDb`
  - `zcash_client_sqlite::WalletDB` to `WalletDb`
  - `zcash_client_sqlite::error::SqliteClientError::IncorrectHRPExtFVK` to
    `IncorrectHrpExtFvk`.
- The SQLite implementations of `zcash_client_backend::data_api::WalletRead`
  and `WalletWrite` have been updated to reflect the changes to those
  traits.
<<<<<<< HEAD
- Renamed the following to reflect their Sapling-specific nature:
  - `zcash_client_sqlite::wallet`:
    - `get_spendable_notes` to `get_spendable_sapling_notes`.
    - `select_spendable_notes` to `select_spendable_sapling_notes`.
- Altered the arguments to `zcash_client_sqlite::wallet::put_sent_note`
  to take the components of a `DecryptedOutput` value to allow this
  method to be used in contexts where a transaction has just been
  constructed, rather than only in the case that a transaction has
  been decrypted after being retrieved from the network.

### Removed
- `zcash_client_sqlite::wallet`:
  - `get_extended_full_viewing_keys` (use
    `zcash_client_backend::data_api::WalletRead::get_unified_full_viewing_keys`
    instead).
=======
- `zcash_client_sqlite::wallet`:
  - `get_spendable_notes` has been renamed to `get_spendable_sapling_notes`.
  - `select_spendable_notes` has been renamed to `select_spendable_sapling_notes`.
  - `get_spendable_sapling_notes` and `select_spendable_sapling_notes` have also
    been changed to take a parameter that permits the caller to specify a set of
    notes to exclude from consideration.
  - `init_wallet_db` has been modified to take the wallet seed as an argument so
    that it can correctly perform migrations that require re-deriving key
    material. In particular for this upgrade, the seed is used to derive UFVKs
    to replace the currently stored Sapling ExtFVKs (without losing information)
    as part of the migration process.

### Removed
- The following functions have been removed from the public interface of
  `zcash_client_sqlite::wallet`. Prefer methods defined on
  `zcash_client_backend::data_api::{WalletRead, WalletWrite}` instead.
  - `get_extended_full_viewing_keys` (use `WalletRead::get_unified_full_viewing_keys` instead).
  - `insert_sent_note` (use `WalletWrite::store_sent_tx` instead).
  - `insert_sent_utxo` (use `WalletWrite::store_sent_tx` instead).
  - `put_sent_note` (use `WalletWrite::store_decrypted_tx` instead).
  - `put_sent_utxo` (use `WalletWrite::store_decrypted_tx` instead).
  - `delete_utxos_above` (use `WalletWrite::rewind_to_height` instead).
- `zcash_client_sqlite::with_blocks` (use
  `zcash_client_backend::data_api::BlockSource::with_blocks` instead).
- `zcash_client_sqlite::error::SqliteClientError` variants:
  - `SqliteClientError::IncorrectHrpExtFvk`
  - `SqliteClientError::Base58`
  - `SqliteClientError::BackendError`

### Fixed
- The `zcash_client_backend::data_api::WalletRead::get_address` implementation
  for `zcash_client_sqlite::WalletDb` now correctly returns `Ok(None)` if the
  account identifier does not correspond to a known account.
>>>>>>> 47c31599

### Deprecated
- A number of public API methods that are used internally to support the
  `zcash_client_backend::data_api::{WalletRead, WalletWrite}` interfaces have
  been deprecated, and will be removed from the public API in a future release.
  Users should depend upon the versions of these methods exposed via the
  `zcash_client_backend::data_api` traits mentioned above instead.
  - Deprecated in `zcash_client_sqlite::wallet`:
    - `get_address`
    - `is_valid_account_extfvk`
    - `get_balance`
    - `get_balance_at`
    - `get_sent_memo`
    - `block_height_extrema`
    - `get_tx_height`
    - `get_block_hash`
    - `get_rewind_height`
    - `get_commitment_tree`
    - `get_witnesses`
    - `get_nullifiers`
    - `insert_block`
    - `put_tx_meta`
    - `put_tx_data`
    - `mark_sapling_note_spent`
    - `put_receiverd_note`
    - `insert_witness`
    - `prune_witnesses`
    - `update_expired_notes`
    - `get_address`
  - Deprecated in `zcash_client_sqlite::wallet::transact`:
    - `get_spendable_sapling_notes`
    - `select_spendable_sapling_notes`

## [0.3.0] - 2021-03-26
This release contains a major refactor of the APIs to leverage the new Data
Access API in the `zcash_client_backend` crate. API names are almost all the
same as before, but have been reorganized.

### Added
- `zcash_client_sqlite::BlockDB`, a read-only wrapper for the SQLite connection
  to the block cache database.
- `zcash_client_sqlite::WalletDB`, a read-only wrapper for the SQLite connection
  to the wallet database.
- `zcash_client_sqlite::DataConnStmtCache`, a read-write wrapper for the SQLite
  connection to the wallet database. Returned by `WalletDB::get_update_ops`.
- `zcash_client_sqlite::NoteId`

### Changed
- MSRV is now 1.47.0.
- APIs now take `&BlockDB` and `&WalletDB<P>` arguments, instead of paths to the
  block cache and wallet databases.
- The library no longer uses the `mainnet` feature flag to specify the network
  type. APIs now take a `P: zcash_primitives::consensus::Parameters` variable.

### Removed
- `zcash_client_sqlite::address` module (moved to `zcash_client_backend`).

### Fixed
- Shielded transactions created by the wallet that have no change output (fully
  spending their input notes) are now correctly detected as mined when scanning
  compact blocks.
- Unshielding transactions created by the wallet (with a transparent recipient
  address) that have no change output no longer cause a panic.

## [0.2.1] - 2020-10-24
### Fixed
- `transact::create_to_address` now correctly reconstructs notes from the data
  DB after Canopy activation (zcash/librustzcash#311). This is critcal to correct
  operation of spends after Canopy.

## [0.2.0] - 2020-09-09
### Changed
- MSRV is now 1.44.1.
- Bumped dependencies to `ff 0.8`, `group 0.8`, `jubjub 0.5.1`, `protobuf 2.15`,
  `rusqlite 0.24`, `zcash_primitives 0.4`, `zcash_client_backend 0.4`.

## [0.1.0] - 2020-08-24
Initial release.<|MERGE_RESOLUTION|>--- conflicted
+++ resolved
@@ -85,27 +85,20 @@
 
 ### Changed
 - Various **BREAKING CHANGES** have been made to the database tables. These will
-<<<<<<< HEAD
-  require migrations, which may need to be performed in multiple steps.
-=======
   require migrations, which may need to be performed in multiple steps. Migrations
   will now be automatically performed for any user using
   `zcash_client_sqlite::wallet::init_wallet_db` and it is recommended to use this
   method to maintain the state of the database going forward.
->>>>>>> 47c31599
   - The `extfvk` column in the `accounts` table has been replaced by a `ufvk`
     column. Values for this column should be derived from the wallet's seed and
     the account number; the Sapling component of the resulting Unified Full
     Viewing Key should match the old value in the `extfvk` column.
-<<<<<<< HEAD
-=======
   - The `address` and `transparent_address` columns of the `accounts` table have
     been removed.
     - A new `addresses` table stores Unified Addresses, keyed on their `account`
       and `diversifier_index`, to enable storing diversifed Unified Addresses.
     - Transparent addresses for an account should be obtained by extracting the
       transparent receiver of a Unified Address for the account.
->>>>>>> 47c31599
   - A new non-null column, `output_pool` has been added to the `sent_notes`
     table to enable distinguishing between Sapling and transparent outputs
     (and in the future, outputs to other pools). Values for this column should
@@ -122,23 +115,6 @@
 - The SQLite implementations of `zcash_client_backend::data_api::WalletRead`
   and `WalletWrite` have been updated to reflect the changes to those
   traits.
-<<<<<<< HEAD
-- Renamed the following to reflect their Sapling-specific nature:
-  - `zcash_client_sqlite::wallet`:
-    - `get_spendable_notes` to `get_spendable_sapling_notes`.
-    - `select_spendable_notes` to `select_spendable_sapling_notes`.
-- Altered the arguments to `zcash_client_sqlite::wallet::put_sent_note`
-  to take the components of a `DecryptedOutput` value to allow this
-  method to be used in contexts where a transaction has just been
-  constructed, rather than only in the case that a transaction has
-  been decrypted after being retrieved from the network.
-
-### Removed
-- `zcash_client_sqlite::wallet`:
-  - `get_extended_full_viewing_keys` (use
-    `zcash_client_backend::data_api::WalletRead::get_unified_full_viewing_keys`
-    instead).
-=======
 - `zcash_client_sqlite::wallet`:
   - `get_spendable_notes` has been renamed to `get_spendable_sapling_notes`.
   - `select_spendable_notes` has been renamed to `select_spendable_sapling_notes`.
@@ -172,7 +148,6 @@
 - The `zcash_client_backend::data_api::WalletRead::get_address` implementation
   for `zcash_client_sqlite::WalletDb` now correctly returns `Ok(None)` if the
   account identifier does not correspond to a known account.
->>>>>>> 47c31599
 
 ### Deprecated
 - A number of public API methods that are used internally to support the
