//! Functions for enforcing chain validity and handling chain reorgs.

use prost::Message;
use rusqlite::params;

use zcash_primitives::consensus::BlockHeight;

use zcash_client_backend::{data_api::chain::error::Error, proto::compact_formats::CompactBlock};

use crate::{error::SqliteClientError, BlockDb};

#[cfg(feature = "unstable")]
use {
    crate::{BlockHash, FsBlockDb, FsBlockDbError},
    rusqlite::Connection,
    std::fs::File,
    std::io::Read,
    std::path::{Path, PathBuf},
};

pub mod init;
pub mod migrations;

/// Implements a traversal of `limit` blocks of the block cache database.
///
/// Starting at the next block above `last_scanned_height`, the `with_row` callback is invoked with
/// each block retrieved from the backing store. If the `limit` value provided is `None`, all
/// blocks are traversed up to the maximum height.
pub(crate) fn blockdb_with_blocks<F, DbErrT, NoteRef>(
    block_source: &BlockDb,
    last_scanned_height: Option<BlockHeight>,
    limit: Option<u32>,
    mut with_row: F,
) -> Result<(), Error<DbErrT, SqliteClientError, NoteRef>>
where
    F: FnMut(CompactBlock) -> Result<(), Error<DbErrT, SqliteClientError, NoteRef>>,
{
    fn to_chain_error<D, E: Into<SqliteClientError>, N>(err: E) -> Error<D, SqliteClientError, N> {
        Error::BlockSource(err.into())
    }

    // Fetch the CompactBlocks we need to scan
    let mut stmt_blocks = block_source
        .0
        .prepare(
            "SELECT height, data FROM compactblocks 
            WHERE height > ? 
            ORDER BY height ASC LIMIT ?",
        )
        .map_err(to_chain_error)?;

    let mut rows = stmt_blocks
        .query(params![
            last_scanned_height.map_or(0u32, u32::from),
            limit.unwrap_or(u32::max_value()),
        ])
        .map_err(to_chain_error)?;

    while let Some(row) = rows.next().map_err(to_chain_error)? {
        let height = BlockHeight::from_u32(row.get(0).map_err(to_chain_error)?);
        let data: Vec<u8> = row.get(1).map_err(to_chain_error)?;
        let block = CompactBlock::decode(&data[..]).map_err(to_chain_error)?;
        if block.height() != height {
            return Err(to_chain_error(SqliteClientError::CorruptedData(format!(
                "Block height {} did not match row's height field value {}",
                block.height(),
                height
            ))));
        }

        with_row(block)?;
    }

    Ok(())
}

/// Data structure representing a row in the block metadata database.
#[cfg(feature = "unstable")]
#[derive(Clone, Copy, Debug, PartialEq, Eq)]
pub struct BlockMeta {
    pub height: BlockHeight,
    pub block_hash: BlockHash,
    pub block_time: u32,
    pub sapling_outputs_count: u32,
    pub orchard_actions_count: u32,
}

#[cfg(feature = "unstable")]
impl BlockMeta {
    pub fn block_file_path<P: AsRef<Path>>(&self, blocks_dir: &P) -> PathBuf {
        blocks_dir.as_ref().join(Path::new(&format!(
            "{}-{}-compactblock",
            self.height, self.block_hash
        )))
    }
}

/// Inserts a batch of rows into the block metadata database.
#[cfg(feature = "unstable")]
pub(crate) fn blockmetadb_insert(
    conn: &Connection,
    block_meta: &[BlockMeta],
) -> Result<(), rusqlite::Error> {
    let mut stmt_insert = conn.prepare(
        "INSERT INTO compactblocks_meta (height, blockhash, time, sapling_outputs_count, orchard_actions_count)
        VALUES (?, ?, ?, ?, ?)"
    )?;

    conn.execute("BEGIN IMMEDIATE", [])?;
    let result = block_meta
        .iter()
        .map(|m| {
            stmt_insert.execute(params![
                u32::from(m.height),
                &m.block_hash.0[..],
                m.block_time,
                m.sapling_outputs_count,
                m.orchard_actions_count,
            ])
        })
        .collect::<Result<Vec<_>, _>>();
    match result {
        Ok(_) => {
            conn.execute("COMMIT", [])?;
            Ok(())
        }
        Err(error) => {
            match conn.execute("ROLLBACK", []) {
                Ok(_) => Err(error),
                Err(e) =>
                    // Panicking here is probably the right thing to do, because it
                    // means the database is corrupt.
                    panic!(
                        "Rollback failed with error {} while attempting to recover from error {}; database is likely corrupt.",
                        e,
                        error
                    )
            }
        }
    }
}

#[cfg(feature = "unstable")]
pub(crate) fn blockmetadb_rewind_to_height(
    conn: &Connection,
    block_height: BlockHeight,
) -> Result<(), rusqlite::Error> {
    conn.prepare("DELETE FROM compactblocks_meta WHERE height > ?")?
        .execute(params![u32::from(block_height)])?;
    Ok(())
}

#[cfg(feature = "unstable")]
pub(crate) fn blockmetadb_get_max_cached_height(
    conn: &Connection,
) -> Result<Option<BlockHeight>, rusqlite::Error> {
    conn.query_row("SELECT MAX(height) FROM compactblocks_meta", [], |row| {
        // `SELECT MAX(_)` will always return a row, but it will return `null` if the
        // table is empty, which has no integer type. We handle the optionality here.
        let h: Option<u32> = row.get(0)?;
        Ok(h.map(BlockHeight::from))
    })
}

/// Returns the metadata for the block with the given height, if it exists in the database.
#[cfg(feature = "unstable")]
pub(crate) fn blockmetadb_find_block(
    conn: &Connection,
    height: BlockHeight,
) -> Result<Option<BlockMeta>, rusqlite::Error> {
    use rusqlite::OptionalExtension;

    conn.query_row(
        "SELECT blockhash, time, sapling_outputs_count, orchard_actions_count
        FROM compactblocks_meta
        WHERE height = ?",
        [u32::from(height)],
        |row| {
            Ok(BlockMeta {
                height,
                block_hash: BlockHash::from_slice(&row.get::<_, Vec<_>>(0)?),
                block_time: row.get(1)?,
                sapling_outputs_count: row.get(2)?,
                orchard_actions_count: row.get(3)?,
            })
        },
    )
    .optional()
}

/// Implements a traversal of `limit` blocks of the filesystem-backed
/// block cache.
///
/// Starting at the next block height above `last_scanned_height`, the `with_row` callback is
/// invoked with each block retrieved from the backing store. If the `limit` value provided is
/// `None`, all blocks are traversed up to the maximum height for which metadata is available.
#[cfg(feature = "unstable")]
pub(crate) fn fsblockdb_with_blocks<F, DbErrT, NoteRef>(
    cache: &FsBlockDb,
    last_scanned_height: Option<BlockHeight>,
    limit: Option<u32>,
    mut with_block: F,
) -> Result<(), Error<DbErrT, FsBlockDbError, NoteRef>>
where
    F: FnMut(CompactBlock) -> Result<(), Error<DbErrT, FsBlockDbError, NoteRef>>,
{
    fn to_chain_error<D, E: Into<FsBlockDbError>, N>(err: E) -> Error<D, FsBlockDbError, N> {
        Error::BlockSource(err.into())
    }

    // Fetch the CompactBlocks we need to scan
    let mut stmt_blocks = cache
        .conn
        .prepare(
            "SELECT height, blockhash, time, sapling_outputs_count, orchard_actions_count
             FROM compactblocks_meta
             WHERE height > ?
             ORDER BY height ASC LIMIT ?",
        )
        .map_err(to_chain_error)?;

    let rows = stmt_blocks
        .query_map(
            params![
                last_scanned_height.map_or(0u32, u32::from),
                limit.unwrap_or(u32::max_value()),
            ],
            |row| {
                Ok(BlockMeta {
                    height: BlockHeight::from_u32(row.get(0)?),
                    block_hash: BlockHash::from_slice(&row.get::<_, Vec<_>>(1)?),
                    block_time: row.get(2)?,
                    sapling_outputs_count: row.get(3)?,
                    orchard_actions_count: row.get(4)?,
                })
            },
        )
        .map_err(to_chain_error)?;

    for row_result in rows {
        let cbr = row_result.map_err(to_chain_error)?;
        let mut block_file =
            File::open(cbr.block_file_path(&cache.blocks_dir)).map_err(to_chain_error)?;
        let mut block_data = vec![];
        block_file
            .read_to_end(&mut block_data)
            .map_err(to_chain_error)?;

        let block = CompactBlock::decode(&block_data[..]).map_err(to_chain_error)?;

        if block.height() != cbr.height {
            return Err(to_chain_error(FsBlockDbError::CorruptedData(format!(
                "Block height {} did not match row's height field value {}",
                block.height(),
                cbr.height
            ))));
        }

        with_block(block)?;
    }

    Ok(())
}

#[cfg(test)]
#[allow(deprecated)]
mod tests {
    use secrecy::Secret;
    use tempfile::NamedTempFile;

    use zcash_primitives::{
        block::BlockHash, transaction::components::Amount, zip32::ExtendedSpendingKey,
    };

    use zcash_client_backend::data_api::chain::{
        error::{Cause, Error},
        scan_cached_blocks, validate_chain,
    };
    use zcash_client_backend::data_api::WalletRead;

    use crate::{
        chain::init::init_cache_database,
        tests::{
            self, fake_compact_block, fake_compact_block_spending, init_test_accounts_table,
            insert_into_cache, sapling_activation_height, AddressType,
        },
        wallet::{get_balance, init::init_wallet_db, rewind_to_height},
        AccountId, BlockDb, WalletDb,
    };

    #[test]
    fn valid_chain_states() {
        let cache_file = NamedTempFile::new().unwrap();
        let db_cache = BlockDb::for_path(cache_file.path()).unwrap();
        init_cache_database(&db_cache).unwrap();

        let data_file = NamedTempFile::new().unwrap();
        let mut db_data = WalletDb::for_path(data_file.path(), tests::network()).unwrap();
        init_wallet_db(&mut db_data, Some(Secret::new(vec![]))).unwrap();

        // Add an account to the wallet
        let (dfvk, _taddr) = init_test_accounts_table(&db_data);

        // Empty chain should return None
        assert_matches!(db_data.get_max_height_hash(), Ok(None));

        // Create a fake CompactBlock sending value to the address
        let fake_block_hash = BlockHash([0; 32]);
        let fake_block_height = sapling_activation_height();

        let (cb, _) = fake_compact_block(
<<<<<<< HEAD
            sapling_activation_height(),
            BlockHash([0; 32]),
            &dfvk,
=======
            fake_block_height,
            fake_block_hash,
            &dfvk,
            AddressType::DefaultExternal,
>>>>>>> 47c31599
            Amount::from_u64(5).unwrap(),
        );

        insert_into_cache(&db_cache, &cb);

        // Cache-only chain should be valid
        let validate_chain_result = validate_chain(
            &db_cache,
            Some((fake_block_height, fake_block_hash)),
            Some(1),
        );

        assert_matches!(validate_chain_result, Ok(()));

        // Scan the cache
        let mut db_write = db_data.get_update_ops().unwrap();
        scan_cached_blocks(&tests::network(), &db_cache, &mut db_write, None).unwrap();

        // Data-only chain should be valid
        validate_chain(&db_cache, db_data.get_max_height_hash().unwrap(), None).unwrap();

        // Create a second fake CompactBlock sending more value to the address
        let (cb2, _) = fake_compact_block(
            sapling_activation_height() + 1,
            cb.hash(),
            &dfvk,
<<<<<<< HEAD
=======
            AddressType::DefaultExternal,
>>>>>>> 47c31599
            Amount::from_u64(7).unwrap(),
        );
        insert_into_cache(&db_cache, &cb2);

        // Data+cache chain should be valid
        validate_chain(&db_cache, db_data.get_max_height_hash().unwrap(), None).unwrap();

        // Scan the cache again
        scan_cached_blocks(&tests::network(), &db_cache, &mut db_write, None).unwrap();

        // Data-only chain should be valid
        validate_chain(&db_cache, db_data.get_max_height_hash().unwrap(), None).unwrap();
    }

    #[test]
    fn invalid_chain_cache_disconnected() {
        let cache_file = NamedTempFile::new().unwrap();
        let db_cache = BlockDb::for_path(cache_file.path()).unwrap();
        init_cache_database(&db_cache).unwrap();

        let data_file = NamedTempFile::new().unwrap();
        let mut db_data = WalletDb::for_path(data_file.path(), tests::network()).unwrap();
        init_wallet_db(&mut db_data, Some(Secret::new(vec![]))).unwrap();

        // Add an account to the wallet
        let (dfvk, _taddr) = init_test_accounts_table(&db_data);

        // Create some fake CompactBlocks
        let (cb, _) = fake_compact_block(
            sapling_activation_height(),
            BlockHash([0; 32]),
            &dfvk,
<<<<<<< HEAD
=======
            AddressType::DefaultExternal,
>>>>>>> 47c31599
            Amount::from_u64(5).unwrap(),
        );
        let (cb2, _) = fake_compact_block(
            sapling_activation_height() + 1,
            cb.hash(),
            &dfvk,
<<<<<<< HEAD
=======
            AddressType::DefaultExternal,
>>>>>>> 47c31599
            Amount::from_u64(7).unwrap(),
        );
        insert_into_cache(&db_cache, &cb);
        insert_into_cache(&db_cache, &cb2);

        // Scan the cache
        let mut db_write = db_data.get_update_ops().unwrap();
        scan_cached_blocks(&tests::network(), &db_cache, &mut db_write, None).unwrap();

        // Data-only chain should be valid
        validate_chain(&db_cache, db_data.get_max_height_hash().unwrap(), None).unwrap();

        // Create more fake CompactBlocks that don't connect to the scanned ones
        let (cb3, _) = fake_compact_block(
            sapling_activation_height() + 2,
            BlockHash([1; 32]),
            &dfvk,
<<<<<<< HEAD
=======
            AddressType::DefaultExternal,
>>>>>>> 47c31599
            Amount::from_u64(8).unwrap(),
        );
        let (cb4, _) = fake_compact_block(
            sapling_activation_height() + 3,
            cb3.hash(),
            &dfvk,
<<<<<<< HEAD
=======
            AddressType::DefaultExternal,
>>>>>>> 47c31599
            Amount::from_u64(3).unwrap(),
        );
        insert_into_cache(&db_cache, &cb3);
        insert_into_cache(&db_cache, &cb4);

        // Data+cache chain should be invalid at the data/cache boundary
        let val_result = validate_chain(&db_cache, db_data.get_max_height_hash().unwrap(), None);

        assert_matches!(val_result, Err(Error::Chain(e)) if e.at_height() == sapling_activation_height() + 2);
    }

    #[test]
    fn invalid_chain_cache_reorg() {
        let cache_file = NamedTempFile::new().unwrap();
        let db_cache = BlockDb::for_path(cache_file.path()).unwrap();
        init_cache_database(&db_cache).unwrap();

        let data_file = NamedTempFile::new().unwrap();
        let mut db_data = WalletDb::for_path(data_file.path(), tests::network()).unwrap();
        init_wallet_db(&mut db_data, Some(Secret::new(vec![]))).unwrap();

        // Add an account to the wallet
        let (dfvk, _taddr) = init_test_accounts_table(&db_data);

        // Create some fake CompactBlocks
        let (cb, _) = fake_compact_block(
            sapling_activation_height(),
            BlockHash([0; 32]),
            &dfvk,
<<<<<<< HEAD
=======
            AddressType::DefaultExternal,
>>>>>>> 47c31599
            Amount::from_u64(5).unwrap(),
        );
        let (cb2, _) = fake_compact_block(
            sapling_activation_height() + 1,
            cb.hash(),
            &dfvk,
<<<<<<< HEAD
=======
            AddressType::DefaultExternal,
>>>>>>> 47c31599
            Amount::from_u64(7).unwrap(),
        );
        insert_into_cache(&db_cache, &cb);
        insert_into_cache(&db_cache, &cb2);

        // Scan the cache
        let mut db_write = db_data.get_update_ops().unwrap();
        scan_cached_blocks(&tests::network(), &db_cache, &mut db_write, None).unwrap();

        // Data-only chain should be valid
        validate_chain(&db_cache, db_data.get_max_height_hash().unwrap(), None).unwrap();

        // Create more fake CompactBlocks that contain a reorg
        let (cb3, _) = fake_compact_block(
            sapling_activation_height() + 2,
            cb2.hash(),
            &dfvk,
<<<<<<< HEAD
=======
            AddressType::DefaultExternal,
>>>>>>> 47c31599
            Amount::from_u64(8).unwrap(),
        );
        let (cb4, _) = fake_compact_block(
            sapling_activation_height() + 3,
            BlockHash([1; 32]),
            &dfvk,
<<<<<<< HEAD
=======
            AddressType::DefaultExternal,
>>>>>>> 47c31599
            Amount::from_u64(3).unwrap(),
        );
        insert_into_cache(&db_cache, &cb3);
        insert_into_cache(&db_cache, &cb4);

        // Data+cache chain should be invalid inside the cache
        let val_result = validate_chain(&db_cache, db_data.get_max_height_hash().unwrap(), None);

        assert_matches!(val_result, Err(Error::Chain(e)) if e.at_height() == sapling_activation_height() + 3);
    }

    #[test]
    fn data_db_rewinding() {
        let cache_file = NamedTempFile::new().unwrap();
        let db_cache = BlockDb::for_path(cache_file.path()).unwrap();
        init_cache_database(&db_cache).unwrap();

        let data_file = NamedTempFile::new().unwrap();
        let mut db_data = WalletDb::for_path(data_file.path(), tests::network()).unwrap();
        init_wallet_db(&mut db_data, Some(Secret::new(vec![]))).unwrap();

        // Add an account to the wallet
        let (dfvk, _taddr) = init_test_accounts_table(&db_data);

        // Account balance should be zero
        assert_eq!(
            get_balance(&db_data, AccountId::from(0)).unwrap(),
            Amount::zero()
        );

        // Create fake CompactBlocks sending value to the address
        let value = Amount::from_u64(5).unwrap();
        let value2 = Amount::from_u64(7).unwrap();
        let (cb, _) = fake_compact_block(
            sapling_activation_height(),
            BlockHash([0; 32]),
            &dfvk,
<<<<<<< HEAD
            value,
        );

        let (cb2, _) =
            fake_compact_block(sapling_activation_height() + 1, cb.hash(), &dfvk, value2);
=======
            AddressType::DefaultExternal,
            value,
        );

        let (cb2, _) = fake_compact_block(
            sapling_activation_height() + 1,
            cb.hash(),
            &dfvk,
            AddressType::DefaultExternal,
            value2,
        );
>>>>>>> 47c31599
        insert_into_cache(&db_cache, &cb);
        insert_into_cache(&db_cache, &cb2);

        // Scan the cache
        let mut db_write = db_data.get_update_ops().unwrap();
        scan_cached_blocks(&tests::network(), &db_cache, &mut db_write, None).unwrap();

        // Account balance should reflect both received notes
        assert_eq!(
            get_balance(&db_data, AccountId::from(0)).unwrap(),
            (value + value2).unwrap()
        );

        // "Rewind" to height of last scanned block
        rewind_to_height(&db_data, sapling_activation_height() + 1).unwrap();

        // Account balance should be unaltered
        assert_eq!(
            get_balance(&db_data, AccountId::from(0)).unwrap(),
            (value + value2).unwrap()
        );

        // Rewind so that one block is dropped
        rewind_to_height(&db_data, sapling_activation_height()).unwrap();

        // Account balance should only contain the first received note
        assert_eq!(get_balance(&db_data, AccountId::from(0)).unwrap(), value);

        // Scan the cache again
        scan_cached_blocks(&tests::network(), &db_cache, &mut db_write, None).unwrap();

        // Account balance should again reflect both received notes
        assert_eq!(
            get_balance(&db_data, AccountId::from(0)).unwrap(),
            (value + value2).unwrap()
        );
    }

    #[test]
    fn scan_cached_blocks_requires_sequential_blocks() {
        let cache_file = NamedTempFile::new().unwrap();
        let db_cache = BlockDb::for_path(cache_file.path()).unwrap();
        init_cache_database(&db_cache).unwrap();

        let data_file = NamedTempFile::new().unwrap();
        let mut db_data = WalletDb::for_path(data_file.path(), tests::network()).unwrap();
        init_wallet_db(&mut db_data, Some(Secret::new(vec![]))).unwrap();

        // Add an account to the wallet
        let (dfvk, _taddr) = init_test_accounts_table(&db_data);

        // Create a block with height SAPLING_ACTIVATION_HEIGHT
        let value = Amount::from_u64(50000).unwrap();
        let (cb1, _) = fake_compact_block(
            sapling_activation_height(),
            BlockHash([0; 32]),
            &dfvk,
<<<<<<< HEAD
=======
            AddressType::DefaultExternal,
>>>>>>> 47c31599
            value,
        );
        insert_into_cache(&db_cache, &cb1);
        let mut db_write = db_data.get_update_ops().unwrap();
        scan_cached_blocks(&tests::network(), &db_cache, &mut db_write, None).unwrap();
        assert_eq!(get_balance(&db_data, AccountId::from(0)).unwrap(), value);

        // We cannot scan a block of height SAPLING_ACTIVATION_HEIGHT + 2 next
<<<<<<< HEAD
        let (cb2, _) =
            fake_compact_block(sapling_activation_height() + 1, cb1.hash(), &dfvk, value);
        let (cb3, _) =
            fake_compact_block(sapling_activation_height() + 2, cb2.hash(), &dfvk, value);
=======
        let (cb2, _) = fake_compact_block(
            sapling_activation_height() + 1,
            cb1.hash(),
            &dfvk,
            AddressType::DefaultExternal,
            value,
        );
        let (cb3, _) = fake_compact_block(
            sapling_activation_height() + 2,
            cb2.hash(),
            &dfvk,
            AddressType::DefaultExternal,
            value,
        );
>>>>>>> 47c31599
        insert_into_cache(&db_cache, &cb3);
        match scan_cached_blocks(&tests::network(), &db_cache, &mut db_write, None) {
            Err(Error::Chain(e)) => {
                assert_matches!(
                    e.cause(),
                    Cause::BlockHeightDiscontinuity(h) if *h
                        == sapling_activation_height() + 2
                );
            }
            Ok(_) | Err(_) => panic!("Should have failed"),
        }

        // If we add a block of height SAPLING_ACTIVATION_HEIGHT + 1, we can now scan both
        insert_into_cache(&db_cache, &cb2);
        scan_cached_blocks(&tests::network(), &db_cache, &mut db_write, None).unwrap();
        assert_eq!(
            get_balance(&db_data, AccountId::from(0)).unwrap(),
            Amount::from_u64(150_000).unwrap()
        );
    }

    #[test]
    fn scan_cached_blocks_finds_received_notes() {
        let cache_file = NamedTempFile::new().unwrap();
        let db_cache = BlockDb::for_path(cache_file.path()).unwrap();
        init_cache_database(&db_cache).unwrap();

        let data_file = NamedTempFile::new().unwrap();
        let mut db_data = WalletDb::for_path(data_file.path(), tests::network()).unwrap();
        init_wallet_db(&mut db_data, Some(Secret::new(vec![]))).unwrap();

        // Add an account to the wallet
        let (dfvk, _taddr) = init_test_accounts_table(&db_data);

        // Account balance should be zero
        assert_eq!(
            get_balance(&db_data, AccountId::from(0)).unwrap(),
            Amount::zero()
        );

        // Create a fake CompactBlock sending value to the address
        let value = Amount::from_u64(5).unwrap();
        let (cb, _) = fake_compact_block(
            sapling_activation_height(),
            BlockHash([0; 32]),
            &dfvk,
<<<<<<< HEAD
=======
            AddressType::DefaultExternal,
>>>>>>> 47c31599
            value,
        );
        insert_into_cache(&db_cache, &cb);

        // Scan the cache
        let mut db_write = db_data.get_update_ops().unwrap();
        scan_cached_blocks(&tests::network(), &db_cache, &mut db_write, None).unwrap();

        // Account balance should reflect the received note
        assert_eq!(get_balance(&db_data, AccountId::from(0)).unwrap(), value);

        // Create a second fake CompactBlock sending more value to the address
        let value2 = Amount::from_u64(7).unwrap();
<<<<<<< HEAD
        let (cb2, _) =
            fake_compact_block(sapling_activation_height() + 1, cb.hash(), &dfvk, value2);
=======
        let (cb2, _) = fake_compact_block(
            sapling_activation_height() + 1,
            cb.hash(),
            &dfvk,
            AddressType::DefaultExternal,
            value2,
        );
>>>>>>> 47c31599
        insert_into_cache(&db_cache, &cb2);

        // Scan the cache again
        scan_cached_blocks(&tests::network(), &db_cache, &mut db_write, None).unwrap();

        // Account balance should reflect both received notes
        assert_eq!(
            get_balance(&db_data, AccountId::from(0)).unwrap(),
            (value + value2).unwrap()
        );
    }

    #[test]
    fn scan_cached_blocks_finds_change_notes() {
        let cache_file = NamedTempFile::new().unwrap();
        let db_cache = BlockDb::for_path(cache_file.path()).unwrap();
        init_cache_database(&db_cache).unwrap();

        let data_file = NamedTempFile::new().unwrap();
        let mut db_data = WalletDb::for_path(data_file.path(), tests::network()).unwrap();
        init_wallet_db(&mut db_data, Some(Secret::new(vec![]))).unwrap();

        // Add an account to the wallet
        let (dfvk, _taddr) = init_test_accounts_table(&db_data);

        // Account balance should be zero
        assert_eq!(
            get_balance(&db_data, AccountId::from(0)).unwrap(),
            Amount::zero()
        );

        // Create a fake CompactBlock sending value to the address
        let value = Amount::from_u64(5).unwrap();
        let (cb, nf) = fake_compact_block(
            sapling_activation_height(),
            BlockHash([0; 32]),
            &dfvk,
<<<<<<< HEAD
=======
            AddressType::DefaultExternal,
>>>>>>> 47c31599
            value,
        );
        insert_into_cache(&db_cache, &cb);

        // Scan the cache
        let mut db_write = db_data.get_update_ops().unwrap();
        scan_cached_blocks(&tests::network(), &db_cache, &mut db_write, None).unwrap();

        // Account balance should reflect the received note
        assert_eq!(get_balance(&db_data, AccountId::from(0)).unwrap(), value);

        // Create a second fake CompactBlock spending value from the address
        let extsk2 = ExtendedSpendingKey::master(&[0]);
        let to2 = extsk2.default_address().1;
        let value2 = Amount::from_u64(2).unwrap();
        insert_into_cache(
            &db_cache,
            &fake_compact_block_spending(
                sapling_activation_height() + 1,
                cb.hash(),
                (nf, value),
                &dfvk,
                to2,
                value2,
            ),
        );

        // Scan the cache again
        scan_cached_blocks(&tests::network(), &db_cache, &mut db_write, None).unwrap();

        // Account balance should equal the change
        assert_eq!(
            get_balance(&db_data, AccountId::from(0)).unwrap(),
            (value - value2).unwrap()
        );
    }
}<|MERGE_RESOLUTION|>--- conflicted
+++ resolved
@@ -309,16 +309,10 @@
         let fake_block_height = sapling_activation_height();
 
         let (cb, _) = fake_compact_block(
-<<<<<<< HEAD
-            sapling_activation_height(),
-            BlockHash([0; 32]),
-            &dfvk,
-=======
             fake_block_height,
             fake_block_hash,
             &dfvk,
             AddressType::DefaultExternal,
->>>>>>> 47c31599
             Amount::from_u64(5).unwrap(),
         );
 
@@ -345,10 +339,7 @@
             sapling_activation_height() + 1,
             cb.hash(),
             &dfvk,
-<<<<<<< HEAD
-=======
-            AddressType::DefaultExternal,
->>>>>>> 47c31599
+            AddressType::DefaultExternal,
             Amount::from_u64(7).unwrap(),
         );
         insert_into_cache(&db_cache, &cb2);
@@ -381,20 +372,14 @@
             sapling_activation_height(),
             BlockHash([0; 32]),
             &dfvk,
-<<<<<<< HEAD
-=======
-            AddressType::DefaultExternal,
->>>>>>> 47c31599
+            AddressType::DefaultExternal,
             Amount::from_u64(5).unwrap(),
         );
         let (cb2, _) = fake_compact_block(
             sapling_activation_height() + 1,
             cb.hash(),
             &dfvk,
-<<<<<<< HEAD
-=======
-            AddressType::DefaultExternal,
->>>>>>> 47c31599
+            AddressType::DefaultExternal,
             Amount::from_u64(7).unwrap(),
         );
         insert_into_cache(&db_cache, &cb);
@@ -412,20 +397,14 @@
             sapling_activation_height() + 2,
             BlockHash([1; 32]),
             &dfvk,
-<<<<<<< HEAD
-=======
-            AddressType::DefaultExternal,
->>>>>>> 47c31599
+            AddressType::DefaultExternal,
             Amount::from_u64(8).unwrap(),
         );
         let (cb4, _) = fake_compact_block(
             sapling_activation_height() + 3,
             cb3.hash(),
             &dfvk,
-<<<<<<< HEAD
-=======
-            AddressType::DefaultExternal,
->>>>>>> 47c31599
+            AddressType::DefaultExternal,
             Amount::from_u64(3).unwrap(),
         );
         insert_into_cache(&db_cache, &cb3);
@@ -455,20 +434,14 @@
             sapling_activation_height(),
             BlockHash([0; 32]),
             &dfvk,
-<<<<<<< HEAD
-=======
-            AddressType::DefaultExternal,
->>>>>>> 47c31599
+            AddressType::DefaultExternal,
             Amount::from_u64(5).unwrap(),
         );
         let (cb2, _) = fake_compact_block(
             sapling_activation_height() + 1,
             cb.hash(),
             &dfvk,
-<<<<<<< HEAD
-=======
-            AddressType::DefaultExternal,
->>>>>>> 47c31599
+            AddressType::DefaultExternal,
             Amount::from_u64(7).unwrap(),
         );
         insert_into_cache(&db_cache, &cb);
@@ -486,20 +459,14 @@
             sapling_activation_height() + 2,
             cb2.hash(),
             &dfvk,
-<<<<<<< HEAD
-=======
-            AddressType::DefaultExternal,
->>>>>>> 47c31599
+            AddressType::DefaultExternal,
             Amount::from_u64(8).unwrap(),
         );
         let (cb4, _) = fake_compact_block(
             sapling_activation_height() + 3,
             BlockHash([1; 32]),
             &dfvk,
-<<<<<<< HEAD
-=======
-            AddressType::DefaultExternal,
->>>>>>> 47c31599
+            AddressType::DefaultExternal,
             Amount::from_u64(3).unwrap(),
         );
         insert_into_cache(&db_cache, &cb3);
@@ -537,13 +504,6 @@
             sapling_activation_height(),
             BlockHash([0; 32]),
             &dfvk,
-<<<<<<< HEAD
-            value,
-        );
-
-        let (cb2, _) =
-            fake_compact_block(sapling_activation_height() + 1, cb.hash(), &dfvk, value2);
-=======
             AddressType::DefaultExternal,
             value,
         );
@@ -555,7 +515,6 @@
             AddressType::DefaultExternal,
             value2,
         );
->>>>>>> 47c31599
         insert_into_cache(&db_cache, &cb);
         insert_into_cache(&db_cache, &cb2);
 
@@ -613,10 +572,7 @@
             sapling_activation_height(),
             BlockHash([0; 32]),
             &dfvk,
-<<<<<<< HEAD
-=======
-            AddressType::DefaultExternal,
->>>>>>> 47c31599
+            AddressType::DefaultExternal,
             value,
         );
         insert_into_cache(&db_cache, &cb1);
@@ -625,12 +581,6 @@
         assert_eq!(get_balance(&db_data, AccountId::from(0)).unwrap(), value);
 
         // We cannot scan a block of height SAPLING_ACTIVATION_HEIGHT + 2 next
-<<<<<<< HEAD
-        let (cb2, _) =
-            fake_compact_block(sapling_activation_height() + 1, cb1.hash(), &dfvk, value);
-        let (cb3, _) =
-            fake_compact_block(sapling_activation_height() + 2, cb2.hash(), &dfvk, value);
-=======
         let (cb2, _) = fake_compact_block(
             sapling_activation_height() + 1,
             cb1.hash(),
@@ -645,7 +595,6 @@
             AddressType::DefaultExternal,
             value,
         );
->>>>>>> 47c31599
         insert_into_cache(&db_cache, &cb3);
         match scan_cached_blocks(&tests::network(), &db_cache, &mut db_write, None) {
             Err(Error::Chain(e)) => {
@@ -692,10 +641,7 @@
             sapling_activation_height(),
             BlockHash([0; 32]),
             &dfvk,
-<<<<<<< HEAD
-=======
-            AddressType::DefaultExternal,
->>>>>>> 47c31599
+            AddressType::DefaultExternal,
             value,
         );
         insert_into_cache(&db_cache, &cb);
@@ -709,10 +655,6 @@
 
         // Create a second fake CompactBlock sending more value to the address
         let value2 = Amount::from_u64(7).unwrap();
-<<<<<<< HEAD
-        let (cb2, _) =
-            fake_compact_block(sapling_activation_height() + 1, cb.hash(), &dfvk, value2);
-=======
         let (cb2, _) = fake_compact_block(
             sapling_activation_height() + 1,
             cb.hash(),
@@ -720,7 +662,6 @@
             AddressType::DefaultExternal,
             value2,
         );
->>>>>>> 47c31599
         insert_into_cache(&db_cache, &cb2);
 
         // Scan the cache again
@@ -758,10 +699,7 @@
             sapling_activation_height(),
             BlockHash([0; 32]),
             &dfvk,
-<<<<<<< HEAD
-=======
-            AddressType::DefaultExternal,
->>>>>>> 47c31599
+            AddressType::DefaultExternal,
             value,
         );
         insert_into_cache(&db_cache, &cb);
