//! Functions for querying information in the wdb database.
//!
//! These functions should generally not be used directly; instead,
//! their functionality is available via the [`WalletRead`] and
//! [`WalletWrite`] traits.
//!
//! [`WalletRead`]: zcash_client_backend::data_api::WalletRead
//! [`WalletWrite`]: zcash_client_backend::data_api::WalletWrite

use group::ff::PrimeField;
use rusqlite::{named_params, OptionalExtension, ToSql};
use std::collections::HashMap;
use std::convert::TryFrom;

use zcash_primitives::{
    block::BlockHash,
    consensus::{self, BlockHeight, BranchId, NetworkUpgrade, Parameters},
    memo::{Memo, MemoBytes},
    merkle_tree::{CommitmentTree, IncrementalWitness},
    sapling::{keys::DiversifiableFullViewingKey, Node, Note, Nullifier, PaymentAddress},
    transaction::{components::Amount, Transaction, TxId},
    zip32::{
        sapling::{DiversifiableFullViewingKey, ExtendedFullViewingKey},
        AccountId, DiversifierIndex,
    },
};

use zcash_client_backend::{
<<<<<<< HEAD
    address::RecipientAddress,
    data_api::error::Error,
    encoding::{encode_payment_address_p, encode_transparent_address_p},
=======
    address::{RecipientAddress, UnifiedAddress},
    data_api::{PoolType, Recipient, SentTransactionOutput},
>>>>>>> 47c31599
    keys::UnifiedFullViewingKey,
    wallet::{WalletShieldedOutput, WalletTx},
    DecryptedOutput,
};

use crate::{
    error::SqliteClientError, prepared::InsertAddress, DataConnStmtCache, NoteId, WalletDb,
    PRUNING_HEIGHT,
};

#[cfg(feature = "transparent-inputs")]
use {
    crate::UtxoId,
    rusqlite::{params, Connection},
    std::collections::BTreeSet,
    zcash_client_backend::{
        address::AddressMetadata, encoding::AddressCodec, wallet::WalletTransparentOutput,
    },
    zcash_primitives::{
        legacy::{keys::IncomingViewingKey, Script, TransparentAddress},
        transaction::components::{OutPoint, TxOut},
    },
};

pub mod init;
pub mod transact;

pub(crate) fn pool_code(pool_type: PoolType) -> i64 {
    // These constants are *incidentally* shared with the typecodes
    // for unified addresses, but this is exclusively an internal
    // implementation detail.
    match pool_type {
        PoolType::Transparent => 0i64,
        PoolType::Sapling => 2i64,
    }
}

/// This trait provides a generalization over shielded output representations.
#[deprecated(note = "This trait will be removed in a future release.")]
pub trait ShieldedOutput {
    fn index(&self) -> usize;
    fn account(&self) -> AccountId;
    fn to(&self) -> &PaymentAddress;
    fn note(&self) -> &Note;
    fn memo(&self) -> Option<&MemoBytes>;
    fn is_change(&self) -> Option<bool>;
    fn nullifier(&self) -> Option<Nullifier>;
}

#[allow(deprecated)]
impl ShieldedOutput for WalletShieldedOutput<Nullifier> {
    fn index(&self) -> usize {
        self.index
    }
    fn account(&self) -> AccountId {
        self.account
    }
    fn to(&self) -> &PaymentAddress {
        &self.to
    }
    fn note(&self) -> &Note {
        &self.note
    }
    fn memo(&self) -> Option<&MemoBytes> {
        None
    }
    fn is_change(&self) -> Option<bool> {
        Some(self.is_change)
    }

    fn nullifier(&self) -> Option<Nullifier> {
        Some(self.nf)
    }
}

#[allow(deprecated)]
impl ShieldedOutput for DecryptedOutput {
    fn index(&self) -> usize {
        self.index
    }
    fn account(&self) -> AccountId {
        self.account
    }
    fn to(&self) -> &PaymentAddress {
        &self.to
    }
    fn note(&self) -> &Note {
        &self.note
    }
    fn memo(&self) -> Option<&MemoBytes> {
        Some(&self.memo)
    }
    fn is_change(&self) -> Option<bool> {
        None
    }
    fn nullifier(&self) -> Option<Nullifier> {
        None
    }
}

/// Returns the address for the account.
///
/// # Examples
///
/// ```
/// use tempfile::NamedTempFile;
/// use zcash_primitives::{
///     consensus::{self, Network},
///     zip32::AccountId,
/// };
/// use zcash_client_sqlite::{
///     WalletDb,
///     wallet::get_address,
/// };
///
/// let data_file = NamedTempFile::new().unwrap();
/// let db = WalletDb::for_path(data_file, Network::TestNetwork).unwrap();
/// let addr = get_address(&db, AccountId::from(0));
/// ```
#[deprecated(
    note = "This function will be removed in a future release. Use zcash_client_backend::data_api::WalletRead::get_address instead."
)]
pub fn get_address<P: consensus::Parameters>(
    wdb: &WalletDb<P>,
    account: AccountId,
) -> Result<Option<PaymentAddress>, SqliteClientError> {
    // This returns the most recently generated address.
    let addr: String = wdb.conn.query_row(
        "SELECT address
        FROM addresses WHERE account = ?
        ORDER BY diversifier_index_be DESC
        LIMIT 1",
        [u32::from(account)],
        |row| row.get(0),
    )?;

    RecipientAddress::decode(&wdb.params, &addr)
        .ok_or_else(|| {
            SqliteClientError::CorruptedData("Not a valid Zcash recipient address".to_owned())
        })
        .map(|addr| match addr {
            // TODO: Return the UA, not its Sapling component.
            RecipientAddress::Unified(ua) => ua.sapling().cloned(),
            _ => None,
        })
}

<<<<<<< HEAD
/// Returns the [`UnifiedFullViewingKey`]s for the wallet.
pub(crate) fn get_unified_full_viewing_keys<P: consensus::Parameters>(
    wdb: &WalletDb<P>,
) -> Result<HashMap<AccountId, UnifiedFullViewingKey>, SqliteClientError> {
    // Fetch the UnifiedFullViewingKeys we are tracking
    let mut stmt_fetch_accounts = wdb
        .conn
        .prepare("SELECT account, ufvk FROM accounts ORDER BY account ASC")?;

    let rows = stmt_fetch_accounts
        .query_map(NO_PARAMS, |row| {
            let acct: u32 = row.get(0)?;
            let account = AccountId::from(acct);
            let ufvk_str: String = row.get(1)?;
            let ufvk = UnifiedFullViewingKey::decode(&wdb.params, &ufvk_str)
                .map_err(SqliteClientError::CorruptedData);

            Ok((account, ufvk))
        })
        .map_err(SqliteClientError::from)?;

=======
pub(crate) fn get_max_account_id<P>(
    wdb: &WalletDb<P>,
) -> Result<Option<AccountId>, SqliteClientError> {
    // This returns the most recently generated address.
    wdb.conn
        .query_row("SELECT MAX(account) FROM accounts", [], |row| {
            let account_id: Option<u32> = row.get(0)?;
            Ok(account_id.map(AccountId::from))
        })
        .map_err(SqliteClientError::from)
}

pub(crate) fn add_account<P: consensus::Parameters>(
    wdb: &WalletDb<P>,
    account: AccountId,
    key: &UnifiedFullViewingKey,
) -> Result<(), SqliteClientError> {
    add_account_internal(&wdb.conn, &wdb.params, "accounts", account, key)
}

pub(crate) fn add_account_internal<P: consensus::Parameters, E: From<rusqlite::Error>>(
    conn: &rusqlite::Connection,
    network: &P,
    accounts_table: &'static str,
    account: AccountId,
    key: &UnifiedFullViewingKey,
) -> Result<(), E> {
    let ufvk_str: String = key.encode(network);
    conn.execute(
        &format!(
            "INSERT INTO {} (account, ufvk) VALUES (:account, :ufvk)",
            accounts_table
        ),
        named_params![":account": &<u32>::from(account), ":ufvk": &ufvk_str],
    )?;

    // Always derive the default Unified Address for the account.
    let (address, d_idx) = key.default_address();
    InsertAddress::new(conn)?.execute(network, account, d_idx, &address)?;

    Ok(())
}

pub(crate) fn get_current_address<P: consensus::Parameters>(
    wdb: &WalletDb<P>,
    account: AccountId,
) -> Result<Option<(UnifiedAddress, DiversifierIndex)>, SqliteClientError> {
    // This returns the most recently generated address.
    let addr: Option<(String, Vec<u8>)> = wdb
        .conn
        .query_row(
            "SELECT address, diversifier_index_be
            FROM addresses WHERE account = :account
            ORDER BY diversifier_index_be DESC
            LIMIT 1",
            named_params![":account": &u32::from(account)],
            |row| Ok((row.get(0)?, row.get(1)?)),
        )
        .optional()?;

    addr.map(|(addr_str, di_vec)| {
        let mut di_be: [u8; 11] = di_vec.try_into().map_err(|_| {
            SqliteClientError::CorruptedData("Diversifier index is not an 11-byte value".to_owned())
        })?;
        di_be.reverse();

        RecipientAddress::decode(&wdb.params, &addr_str)
            .ok_or_else(|| {
                SqliteClientError::CorruptedData("Not a valid Zcash recipient address".to_owned())
            })
            .and_then(|addr| match addr {
                RecipientAddress::Unified(ua) => Ok(ua),
                _ => Err(SqliteClientError::CorruptedData(format!(
                    "Addresses table contains {} which is not a unified address",
                    addr_str,
                ))),
            })
            .map(|addr| (addr, DiversifierIndex(di_be)))
    })
    .transpose()
}

#[cfg(feature = "transparent-inputs")]
pub(crate) fn get_transparent_receivers<P: consensus::Parameters>(
    params: &P,
    conn: &Connection,
    account: AccountId,
) -> Result<HashMap<TransparentAddress, AddressMetadata>, SqliteClientError> {
    let mut ret = HashMap::new();

    // Get all UAs derived
    let mut ua_query = conn
        .prepare("SELECT address, diversifier_index_be FROM addresses WHERE account = :account")?;
    let mut rows = ua_query.query(named_params![":account": &u32::from(account)])?;

    while let Some(row) = rows.next()? {
        let ua_str: String = row.get(0)?;
        let di_vec: Vec<u8> = row.get(1)?;
        let mut di_be: [u8; 11] = di_vec.try_into().map_err(|_| {
            SqliteClientError::CorruptedData(
                "Diverisifier index is not an 11-byte value".to_owned(),
            )
        })?;
        di_be.reverse();

        let ua = RecipientAddress::decode(params, &ua_str)
            .ok_or_else(|| {
                SqliteClientError::CorruptedData("Not a valid Zcash recipient address".to_owned())
            })
            .and_then(|addr| match addr {
                RecipientAddress::Unified(ua) => Ok(ua),
                _ => Err(SqliteClientError::CorruptedData(format!(
                    "Addresses table contains {} which is not a unified address",
                    ua_str,
                ))),
            })?;

        if let Some(taddr) = ua.transparent() {
            ret.insert(
                *taddr,
                AddressMetadata::new(account, DiversifierIndex(di_be)),
            );
        }
    }

    if let Some((taddr, diversifier_index)) = get_legacy_transparent_address(params, conn, account)?
    {
        ret.insert(taddr, AddressMetadata::new(account, diversifier_index));
    }

    Ok(ret)
}

#[cfg(feature = "transparent-inputs")]
pub(crate) fn get_legacy_transparent_address<P: consensus::Parameters>(
    params: &P,
    conn: &Connection,
    account: AccountId,
) -> Result<Option<(TransparentAddress, DiversifierIndex)>, SqliteClientError> {
    // Get the UFVK for the account.
    let ufvk_str: Option<String> = conn
        .query_row(
            "SELECT ufvk FROM accounts WHERE account = :account",
            [u32::from(account)],
            |row| row.get(0),
        )
        .optional()?;

    if let Some(ufvk_str) = ufvk_str {
        let ufvk = UnifiedFullViewingKey::decode(params, &ufvk_str)
            .map_err(SqliteClientError::CorruptedData)?;

        // Derive the default transparent address (if it wasn't already part of a derived UA).
        ufvk.transparent()
            .map(|tfvk| {
                tfvk.derive_external_ivk()
                    .map(|tivk| {
                        let (taddr, child_index) = tivk.default_address();
                        (taddr, DiversifierIndex::from(child_index))
                    })
                    .map_err(SqliteClientError::HdwalletError)
            })
            .transpose()
    } else {
        Ok(None)
    }
}

/// Returns the [`UnifiedFullViewingKey`]s for the wallet.
pub(crate) fn get_unified_full_viewing_keys<P: consensus::Parameters>(
    wdb: &WalletDb<P>,
) -> Result<HashMap<AccountId, UnifiedFullViewingKey>, SqliteClientError> {
    // Fetch the UnifiedFullViewingKeys we are tracking
    let mut stmt_fetch_accounts = wdb
        .conn
        .prepare("SELECT account, ufvk FROM accounts ORDER BY account ASC")?;

    let rows = stmt_fetch_accounts.query_map([], |row| {
        let acct: u32 = row.get(0)?;
        let account = AccountId::from(acct);
        let ufvk_str: String = row.get(1)?;
        let ufvk = UnifiedFullViewingKey::decode(&wdb.params, &ufvk_str)
            .map_err(SqliteClientError::CorruptedData);

        Ok((account, ufvk))
    })?;

>>>>>>> 47c31599
    let mut res: HashMap<AccountId, UnifiedFullViewingKey> = HashMap::new();
    for row in rows {
        let (account_id, ufvkr) = row?;
        res.insert(account_id, ufvkr?);
    }

    Ok(res)
}

/// Returns the account id corresponding to a given [`UnifiedFullViewingKey`],
/// if any.
pub(crate) fn get_account_for_ufvk<P: consensus::Parameters>(
    wdb: &WalletDb<P>,
    ufvk: &UnifiedFullViewingKey,
) -> Result<Option<AccountId>, SqliteClientError> {
    wdb.conn
        .query_row(
            "SELECT account FROM accounts WHERE ufvk = ?",
            [&ufvk.encode(&wdb.params)],
            |row| {
                let acct: u32 = row.get(0)?;
                Ok(AccountId::from(acct))
            },
        )
        .optional()
        .map_err(SqliteClientError::from)
}

/// Checks whether the specified [`ExtendedFullViewingKey`] is valid and corresponds to the
/// specified account.
///
/// [`ExtendedFullViewingKey`]: zcash_primitives::zip32::ExtendedFullViewingKey
#[deprecated(
    note = "This function will be removed in a future release. Use zcash_client_backend::data_api::WalletRead::is_valid_account_extfvk instead."
)]
pub fn is_valid_account_extfvk<P: consensus::Parameters>(
    wdb: &WalletDb<P>,
    account: AccountId,
    extfvk: &ExtendedFullViewingKey,
) -> Result<bool, SqliteClientError> {
    wdb.conn
        .prepare("SELECT ufvk FROM accounts WHERE account = ?")?
<<<<<<< HEAD
        .query_row(&[u32::from(account).to_sql()?], |row| {
=======
        .query_row([u32::from(account).to_sql()?], |row| {
>>>>>>> 47c31599
            row.get(0).map(|ufvk_str: String| {
                UnifiedFullViewingKey::decode(&wdb.params, &ufvk_str)
                    .map_err(SqliteClientError::CorruptedData)
            })
        })
        .optional()
        .map_err(SqliteClientError::from)
        .and_then(|row| {
            if let Some(ufvk) = row {
                ufvk.map(|ufvk| {
                    ufvk.sapling().map(|dfvk| dfvk.to_bytes())
                        == Some(DiversifiableFullViewingKey::from(extfvk.clone()).to_bytes())
                })
            } else {
                Ok(false)
            }
        })
}

/// Returns the balance for the account, including all mined unspent notes that we know
/// about.
///
/// WARNING: This balance is potentially unreliable, as mined notes may become unmined due
/// to chain reorgs. You should generally not show this balance to users without some
/// caveat. Use [`get_balance_at`] where you need a more reliable indication of the
/// wallet balance.
///
/// # Examples
///
/// ```
/// use tempfile::NamedTempFile;
/// use zcash_primitives::{
///     consensus::Network,
///     zip32::AccountId,
/// };
/// use zcash_client_sqlite::{
///     WalletDb,
///     wallet::get_balance,
/// };
///
/// let data_file = NamedTempFile::new().unwrap();
/// let db = WalletDb::for_path(data_file, Network::TestNetwork).unwrap();
/// let addr = get_balance(&db, AccountId::from(0));
/// ```
#[deprecated(
    note = "This function will be removed in a future release. Use zcash_client_backend::data_api::WalletRead::get_balance_at instead."
)]
pub fn get_balance<P>(wdb: &WalletDb<P>, account: AccountId) -> Result<Amount, SqliteClientError> {
    let balance = wdb.conn.query_row(
        "SELECT SUM(value) FROM received_notes
        INNER JOIN transactions ON transactions.id_tx = received_notes.tx
        WHERE account = ? AND spent IS NULL AND transactions.block IS NOT NULL",
        [u32::from(account)],
        |row| row.get(0).or(Ok(0)),
    )?;

    match Amount::from_i64(balance) {
        Ok(amount) if !amount.is_negative() => Ok(amount),
        _ => Err(SqliteClientError::CorruptedData(
            "Sum of values in received_notes is out of range".to_string(),
        )),
    }
}

/// Returns the verified balance for the account at the specified height,
/// This may be used to obtain a balance that ignores notes that have been
/// received so recently that they are not yet deemed spendable.
///
/// # Examples
///
/// ```
/// use tempfile::NamedTempFile;
/// use zcash_primitives::{
///     consensus::{BlockHeight, Network},
///     zip32::AccountId,
/// };
/// use zcash_client_sqlite::{
///     WalletDb,
///     wallet::get_balance_at,
/// };
///
/// let data_file = NamedTempFile::new().unwrap();
/// let db = WalletDb::for_path(data_file, Network::TestNetwork).unwrap();
/// let addr = get_balance_at(&db, AccountId::from(0), BlockHeight::from_u32(0));
/// ```
#[deprecated(
    note = "This function will be removed in a future release. Use zcash_client_backend::data_api::WalletRead::get_balance_at instead."
)]
pub fn get_balance_at<P>(
    wdb: &WalletDb<P>,
    account: AccountId,
    anchor_height: BlockHeight,
) -> Result<Amount, SqliteClientError> {
    let balance = wdb.conn.query_row(
        "SELECT SUM(value) FROM received_notes
        INNER JOIN transactions ON transactions.id_tx = received_notes.tx
        WHERE account = ? AND spent IS NULL AND transactions.block <= ?",
        [u32::from(account), u32::from(anchor_height)],
        |row| row.get(0).or(Ok(0)),
    )?;

    match Amount::from_i64(balance) {
        Ok(amount) if !amount.is_negative() => Ok(amount),
        _ => Err(SqliteClientError::CorruptedData(
            "Sum of values in received_notes is out of range".to_string(),
        )),
    }
}

/// Returns the memo for a received note.
///
/// The note is identified by its row index in the `received_notes` table within the wdb
/// database.
///
/// # Examples
///
/// ```
/// use tempfile::NamedTempFile;
/// use zcash_primitives::consensus::Network;
/// use zcash_client_sqlite::{
///     NoteId,
///     WalletDb,
///     wallet::get_received_memo,
/// };
///
/// let data_file = NamedTempFile::new().unwrap();
/// let db = WalletDb::for_path(data_file, Network::TestNetwork).unwrap();
/// let memo = get_received_memo(&db, 27);
/// ```
#[deprecated(
    note = "This function will be removed in a future release. Use zcash_client_backend::data_api::WalletRead::get_memo instead."
)]
pub fn get_received_memo<P>(wdb: &WalletDb<P>, id_note: i64) -> Result<Memo, SqliteClientError> {
    let memo_bytes: Vec<_> = wdb.conn.query_row(
        "SELECT memo FROM received_notes
        WHERE id_note = ?",
        [id_note],
        |row| row.get(0),
    )?;

    MemoBytes::from_bytes(&memo_bytes)
        .and_then(Memo::try_from)
        .map_err(SqliteClientError::from)
}

/// Looks up a transaction by its internal database identifier.
pub(crate) fn get_transaction<P: Parameters>(
    wdb: &WalletDb<P>,
    id_tx: i64,
) -> Result<Transaction, SqliteClientError> {
    let (tx_bytes, block_height): (Vec<_>, BlockHeight) = wdb.conn.query_row(
        "SELECT raw, block FROM transactions
        WHERE id_tx = ?",
        [id_tx],
        |row| {
            let h: u32 = row.get(1)?;
            Ok((row.get(0)?, BlockHeight::from(h)))
        },
    )?;

    Transaction::read(
        &tx_bytes[..],
        BranchId::for_height(&wdb.params, block_height),
    )
    .map_err(SqliteClientError::from)
}

/// Returns the memo for a sent note.
///
/// The note is identified by its row index in the `sent_notes` table within the wdb
/// database.
///
/// # Examples
///
/// ```
/// use tempfile::NamedTempFile;
/// use zcash_primitives::consensus::Network;
/// use zcash_client_sqlite::{
///     NoteId,
///     WalletDb,
///     wallet::get_sent_memo,
/// };
///
/// let data_file = NamedTempFile::new().unwrap();
/// let db = WalletDb::for_path(data_file, Network::TestNetwork).unwrap();
/// let memo = get_sent_memo(&db, 12);
/// ```
#[deprecated(
    note = "This function will be removed in a future release. Use zcash_client_backend::data_api::WalletRead::get_memo instead."
)]
pub fn get_sent_memo<P>(wdb: &WalletDb<P>, id_note: i64) -> Result<Memo, SqliteClientError> {
    let memo_bytes: Vec<_> = wdb.conn.query_row(
        "SELECT memo FROM sent_notes
        WHERE id_note = ?",
        [id_note],
        |row| row.get(0),
    )?;

    MemoBytes::from_bytes(&memo_bytes)
        .and_then(Memo::try_from)
        .map_err(SqliteClientError::from)
}

/// Returns the minimum and maximum heights for blocks stored in the wallet database.
///
/// # Examples
///
/// ```
/// use tempfile::NamedTempFile;
/// use zcash_primitives::consensus::Network;
/// use zcash_client_sqlite::{
///     WalletDb,
///     wallet::block_height_extrema,
/// };
///
/// let data_file = NamedTempFile::new().unwrap();
/// let db = WalletDb::for_path(data_file, Network::TestNetwork).unwrap();
/// let bounds = block_height_extrema(&db);
/// ```
#[deprecated(
    note = "This function will be removed in a future release. Use zcash_client_backend::data_api::WalletRead::block_height_extrema instead."
)]
pub fn block_height_extrema<P>(
    wdb: &WalletDb<P>,
) -> Result<Option<(BlockHeight, BlockHeight)>, rusqlite::Error> {
    wdb.conn
        .query_row("SELECT MIN(height), MAX(height) FROM blocks", [], |row| {
            let min_height: u32 = row.get(0)?;
            let max_height: u32 = row.get(1)?;
            Ok(Some((
                BlockHeight::from(min_height),
                BlockHeight::from(max_height),
            )))
        })
        //.optional() doesn't work here because a failed aggregate function
        //produces a runtime error, not an empty set of rows.
        .or(Ok(None))
}

/// Returns the block height at which the specified transaction was mined,
/// if any.
///
/// # Examples
///
/// ```
/// use tempfile::NamedTempFile;
/// use zcash_primitives::consensus::Network;
/// use zcash_primitives::transaction::TxId;
/// use zcash_client_sqlite::{
///     WalletDb,
///     wallet::get_tx_height,
/// };
///
/// let data_file = NamedTempFile::new().unwrap();
/// let db = WalletDb::for_path(data_file, Network::TestNetwork).unwrap();
/// let height = get_tx_height(&db, TxId::from_bytes([0u8; 32]));
/// ```
#[deprecated(
    note = "This function will be removed in a future release. Use zcash_client_backend::data_api::WalletRead::get_tx_height instead."
)]
pub fn get_tx_height<P>(
    wdb: &WalletDb<P>,
    txid: TxId,
) -> Result<Option<BlockHeight>, rusqlite::Error> {
    wdb.conn
        .query_row(
            "SELECT block FROM transactions WHERE txid = ?",
            [txid.as_ref().to_vec()],
            |row| row.get(0).map(u32::into),
        )
        .optional()
}

/// Returns the block hash for the block at the specified height,
/// if any.
///
/// # Examples
///
/// ```
/// use tempfile::NamedTempFile;
/// use zcash_primitives::consensus::{H0, Network};
/// use zcash_client_sqlite::{
///     WalletDb,
///     wallet::get_block_hash,
/// };
///
/// let data_file = NamedTempFile::new().unwrap();
/// let db = WalletDb::for_path(data_file, Network::TestNetwork).unwrap();
/// let hash = get_block_hash(&db, H0);
/// ```
#[deprecated(
    note = "This function will be removed in a future release. Use zcash_client_backend::data_api::WalletRead::get_block_hash instead."
)]
pub fn get_block_hash<P>(
    wdb: &WalletDb<P>,
    block_height: BlockHeight,
) -> Result<Option<BlockHash>, rusqlite::Error> {
    wdb.conn
        .query_row(
            "SELECT hash FROM blocks WHERE height = ?",
            [u32::from(block_height)],
            |row| {
                let row_data = row.get::<_, Vec<_>>(0)?;
                Ok(BlockHash::from_slice(&row_data))
            },
        )
        .optional()
}

/// Gets the height to which the database must be rewound if any rewind greater than the pruning
/// height is attempted.
#[deprecated(note = "This function will be removed in a future release.")]
pub fn get_rewind_height<P>(wdb: &WalletDb<P>) -> Result<Option<BlockHeight>, SqliteClientError> {
    wdb.conn
        .query_row(
            "SELECT MIN(tx.block)
             FROM received_notes n
             JOIN transactions tx ON tx.id_tx = n.tx
             WHERE n.spent IS NULL",
            [],
            |row| {
                row.get(0)
                    .map(|maybe_height: Option<u32>| maybe_height.map(|height| height.into()))
            },
        )
        .map_err(SqliteClientError::from)
}

/// Rewinds the database to the given height.
///
/// If the requested height is greater than or equal to the height of the last scanned
/// block, this function does nothing.
///
/// This should only be executed inside a transactional context.
pub(crate) fn rewind_to_height<P: consensus::Parameters>(
    wdb: &WalletDb<P>,
    block_height: BlockHeight,
) -> Result<(), SqliteClientError> {
    let sapling_activation_height = wdb
        .params
        .activation_height(NetworkUpgrade::Sapling)
        .expect("Sapling activation height mutst be available.");

    // Recall where we synced up to previously.
    let last_scanned_height = wdb
        .conn
        .query_row("SELECT MAX(height) FROM blocks", [], |row| {
            row.get(0)
                .map(|h: u32| h.into())
                .or_else(|_| Ok(sapling_activation_height - 1))
        })?;

    if block_height < last_scanned_height - PRUNING_HEIGHT {
        #[allow(deprecated)]
        if let Some(h) = get_rewind_height(wdb)? {
            if block_height > h {
                return Err(SqliteClientError::RequestedRewindInvalid(h, block_height));
            }
        }
    }

    // nothing to do if we're deleting back down to the max height
    if block_height < last_scanned_height {
        // Decrement witnesses.
        wdb.conn.execute(
            "DELETE FROM sapling_witnesses WHERE block > ?",
            [u32::from(block_height)],
        )?;

        // Rewind received notes
        wdb.conn.execute(
            "DELETE FROM received_notes
                WHERE id_note IN (
                    SELECT rn.id_note
                    FROM received_notes rn
                    LEFT OUTER JOIN transactions tx
                    ON tx.id_tx = rn.tx
                    WHERE tx.block IS NOT NULL AND tx.block > ?
                );",
            [u32::from(block_height)],
        )?;

        // Do not delete sent notes; this can contain data that is not recoverable
        // from the chain. Wallets must continue to operate correctly in the
        // presence of stale sent notes that link to unmined transactions.

        // Rewind utxos
        wdb.conn.execute(
            "DELETE FROM utxos WHERE height > ?",
            [u32::from(block_height)],
        )?;

        // Un-mine transactions.
        wdb.conn.execute(
            "UPDATE transactions SET block = NULL, tx_index = NULL WHERE block IS NOT NULL AND block > ?",
            [u32::from(block_height)],
        )?;

        // Now that they aren't depended on, delete scanned blocks.
        wdb.conn.execute(
            "DELETE FROM blocks WHERE height > ?",
            [u32::from(block_height)],
        )?;
    }

    Ok(())
}

/// Returns the commitment tree for the block at the specified height,
/// if any.
///
/// # Examples
///
/// ```
/// use tempfile::NamedTempFile;
/// use zcash_primitives::consensus::{Network, H0};
/// use zcash_client_sqlite::{
///     WalletDb,
///     wallet::get_commitment_tree,
/// };
///
/// let data_file = NamedTempFile::new().unwrap();
/// let db = WalletDb::for_path(data_file, Network::TestNetwork).unwrap();
/// let tree = get_commitment_tree(&db, H0);
/// ```
#[deprecated(
    note = "This function will be removed in a future release. Use zcash_client_backend::data_api::WalletRead::get_commitment_tree instead."
)]
pub fn get_commitment_tree<P>(
    wdb: &WalletDb<P>,
    block_height: BlockHeight,
) -> Result<Option<CommitmentTree<Node>>, SqliteClientError> {
    wdb.conn
        .query_row_and_then(
            "SELECT sapling_tree FROM blocks WHERE height = ?",
            [u32::from(block_height)],
            |row| {
                let row_data: Vec<u8> = row.get(0)?;
                CommitmentTree::read(&row_data[..]).map_err(|e| {
                    rusqlite::Error::FromSqlConversionFailure(
                        row_data.len(),
                        rusqlite::types::Type::Blob,
                        Box::new(e),
                    )
                })
            },
        )
        .optional()
        .map_err(SqliteClientError::from)
}

/// Returns the incremental witnesses for the block at the specified height,
/// if any.
///
/// # Examples
///
/// ```
/// use tempfile::NamedTempFile;
/// use zcash_primitives::consensus::{Network, H0};
/// use zcash_client_sqlite::{
///     WalletDb,
///     wallet::get_witnesses,
/// };
///
/// let data_file = NamedTempFile::new().unwrap();
/// let db = WalletDb::for_path(data_file, Network::TestNetwork).unwrap();
/// let witnesses = get_witnesses(&db, H0);
/// ```
#[deprecated(
    note = "This function will be removed in a future release. Use zcash_client_backend::data_api::WalletRead::get_witnesses instead."
)]
pub fn get_witnesses<P>(
    wdb: &WalletDb<P>,
    block_height: BlockHeight,
) -> Result<Vec<(NoteId, IncrementalWitness<Node>)>, SqliteClientError> {
    let mut stmt_fetch_witnesses = wdb
        .conn
        .prepare("SELECT note, witness FROM sapling_witnesses WHERE block = ?")?;
    let witnesses = stmt_fetch_witnesses
        .query_map([u32::from(block_height)], |row| {
            let id_note = NoteId::ReceivedNoteId(row.get(0)?);
            let wdb: Vec<u8> = row.get(1)?;
            Ok(IncrementalWitness::read(&wdb[..]).map(|witness| (id_note, witness)))
        })
        .map_err(SqliteClientError::from)?;

    // unwrap database error & IO error from IncrementalWitness::read
    let res: Vec<_> = witnesses.collect::<Result<Result<_, _>, _>>()??;
    Ok(res)
}

/// Retrieve the nullifiers for notes that the wallet is tracking
/// that have not yet been confirmed as a consequence of the spending
/// transaction being included in a block.
#[deprecated(
    note = "This function will be removed in a future release. Use zcash_client_backend::data_api::WalletRead::get_nullifiers instead."
)]
pub fn get_nullifiers<P>(
    wdb: &WalletDb<P>,
) -> Result<Vec<(AccountId, Nullifier)>, SqliteClientError> {
    // Get the nullifiers for the notes we are tracking
    let mut stmt_fetch_nullifiers = wdb.conn.prepare(
        "SELECT rn.id_note, rn.account, rn.nf, tx.block as block
            FROM received_notes rn
            LEFT OUTER JOIN transactions tx
            ON tx.id_tx = rn.spent
            WHERE block IS NULL",
    )?;
    let nullifiers = stmt_fetch_nullifiers.query_map([], |row| {
        let account: u32 = row.get(1)?;
        let nf_bytes: Vec<u8> = row.get(2)?;
        Ok((
            AccountId::from(account),
            Nullifier::from_slice(&nf_bytes).unwrap(),
        ))
    })?;

    let res: Vec<_> = nullifiers.collect::<Result<_, _>>()?;
    Ok(res)
}

/// Returns the nullifiers for the notes that this wallet is tracking.
pub(crate) fn get_all_nullifiers<P>(
    wdb: &WalletDb<P>,
) -> Result<Vec<(AccountId, Nullifier)>, SqliteClientError> {
    // Get the nullifiers for the notes we are tracking
    let mut stmt_fetch_nullifiers = wdb.conn.prepare(
        "SELECT rn.id_note, rn.account, rn.nf
            FROM received_notes rn",
    )?;
    let nullifiers = stmt_fetch_nullifiers.query_map([], |row| {
        let account: u32 = row.get(1)?;
        let nf_bytes: Vec<u8> = row.get(2)?;
        Ok((
            AccountId::from(account),
            Nullifier::from_slice(&nf_bytes).unwrap(),
        ))
    })?;

    let res: Vec<_> = nullifiers.collect::<Result<_, _>>()?;
    Ok(res)
}

/// Returns unspent transparent outputs that have been received by this wallet at the given
/// transparent address, such that the block that included the transaction was mined at a
/// height less than or equal to the provided `max_height`.
#[cfg(feature = "transparent-inputs")]
pub(crate) fn get_unspent_transparent_outputs<P: consensus::Parameters>(
    wdb: &WalletDb<P>,
    address: &TransparentAddress,
    max_height: BlockHeight,
    exclude: &[OutPoint],
) -> Result<Vec<WalletTransparentOutput>, SqliteClientError> {
    let mut stmt_blocks = wdb.conn.prepare(
        "SELECT u.prevout_txid, u.prevout_idx, u.script,
                u.value_zat, u.height, tx.block as block
         FROM utxos u
         LEFT OUTER JOIN transactions tx
         ON tx.id_tx = u.spent_in_tx
         WHERE u.address = ?
         AND u.height <= ?
         AND tx.block IS NULL",
    )?;

    let addr_str = address.encode(&wdb.params);

    let mut utxos = Vec::<WalletTransparentOutput>::new();
    let mut rows = stmt_blocks.query(params![addr_str, u32::from(max_height)])?;
    let excluded: BTreeSet<OutPoint> = exclude.iter().cloned().collect();
    while let Some(row) = rows.next()? {
        let txid: Vec<u8> = row.get(0)?;
        let mut txid_bytes = [0u8; 32];
        txid_bytes.copy_from_slice(&txid);

        let index: u32 = row.get(1)?;
        let script_pubkey = Script(row.get(2)?);
        let value = Amount::from_i64(row.get(3)?).unwrap();
        let height: u32 = row.get(4)?;

        let outpoint = OutPoint::new(txid_bytes, index);
        if excluded.contains(&outpoint) {
            continue;
        }

        let output = WalletTransparentOutput::from_parts(
            outpoint,
            TxOut {
                value,
                script_pubkey,
            },
            BlockHeight::from(height),
        )
        .ok_or_else(|| {
            SqliteClientError::CorruptedData(
                "Txout script_pubkey value did not correspond to a P2PKH or P2SH address"
                    .to_string(),
            )
        })?;

        utxos.push(output);
    }

    Ok(utxos)
}

/// Returns the unspent balance for each transparent address associated with the specified account,
/// such that the block that included the transaction was mined at a height less than or equal to
/// the provided `max_height`.
#[cfg(feature = "transparent-inputs")]
pub(crate) fn get_transparent_balances<P: consensus::Parameters>(
    wdb: &WalletDb<P>,
    account: AccountId,
    max_height: BlockHeight,
) -> Result<HashMap<TransparentAddress, Amount>, SqliteClientError> {
    let mut stmt_blocks = wdb.conn.prepare(
        "SELECT u.address, SUM(u.value_zat)
         FROM utxos u
         LEFT OUTER JOIN transactions tx
         ON tx.id_tx = u.spent_in_tx
         WHERE u.received_by_account = ?
         AND u.height <= ?
         AND tx.block IS NULL
         GROUP BY u.address",
    )?;

    let mut res = HashMap::new();
    let mut rows = stmt_blocks.query(params![u32::from(account), u32::from(max_height)])?;
    while let Some(row) = rows.next()? {
        let taddr_str: String = row.get(0)?;
        let taddr = TransparentAddress::decode(&wdb.params, &taddr_str)?;
        let value = Amount::from_i64(row.get(1)?).unwrap();

        res.insert(taddr, value);
    }

    Ok(res)
}

/// Inserts information about a scanned block into the database.
#[deprecated(
    note = "This function will be removed in a future release. Use zcash_client_backend::data_api::WalletWrite::advance_by_block instead."
)]
pub fn insert_block<'a, P>(
    stmts: &mut DataConnStmtCache<'a, P>,
    block_height: BlockHeight,
    block_hash: BlockHash,
    block_time: u32,
    commitment_tree: &CommitmentTree<Node>,
) -> Result<(), SqliteClientError> {
    stmts.stmt_insert_block(block_height, block_hash, block_time, commitment_tree)
}

/// Inserts information about a mined transaction that was observed to
/// contain a note related to this wallet into the database.
#[deprecated(
    note = "This function will be removed in a future release. Use zcash_client_backend::data_api::WalletWrite::advance_by_block instead."
)]
pub fn put_tx_meta<'a, P, N>(
    stmts: &mut DataConnStmtCache<'a, P>,
    tx: &WalletTx<N>,
    height: BlockHeight,
) -> Result<i64, SqliteClientError> {
    if !stmts.stmt_update_tx_meta(height, tx.index, &tx.txid)? {
        // It isn't there, so insert our transaction into the database.
        stmts.stmt_insert_tx_meta(&tx.txid, height, tx.index)
    } else {
        // It was there, so grab its row number.
        stmts.stmt_select_tx_ref(&tx.txid)
    }
}

/// Inserts full transaction data into the database.
#[deprecated(
    note = "This function will be removed in a future release. Use zcash_client_backend::data_api::WalletWrite::store_decrypted_tx instead."
)]
pub fn put_tx_data<'a, P>(
    stmts: &mut DataConnStmtCache<'a, P>,
    tx: &Transaction,
    fee: Option<Amount>,
    created_at: Option<time::OffsetDateTime>,
) -> Result<i64, SqliteClientError> {
    let txid = tx.txid();

    let mut raw_tx = vec![];
    tx.write(&mut raw_tx)?;

    if !stmts.stmt_update_tx_data(tx.expiry_height(), &raw_tx, fee, &txid)? {
        // It isn't there, so insert our transaction into the database.
        stmts.stmt_insert_tx_data(&txid, created_at, tx.expiry_height(), &raw_tx, fee)
    } else {
        // It was there, so grab its row number.
        stmts.stmt_select_tx_ref(&txid)
    }
}

/// Marks a given nullifier as having been revealed in the construction
/// of the specified transaction.
///
/// Marking a note spent in this fashion does NOT imply that the
/// spending transaction has been mined.
#[deprecated(
    note = "This function will be removed in a future release. Use zcash_client_backend::data_api::WalletWrite::store_sent_tx instead."
)]
pub fn mark_sapling_note_spent<'a, P>(
    stmts: &mut DataConnStmtCache<'a, P>,
    tx_ref: i64,
    nf: &Nullifier,
) -> Result<(), SqliteClientError> {
    stmts.stmt_mark_sapling_note_spent(tx_ref, nf)?;
    Ok(())
}

/// Marks the given UTXO as having been spent.
#[cfg(feature = "transparent-inputs")]
pub(crate) fn mark_transparent_utxo_spent<'a, P>(
    stmts: &mut DataConnStmtCache<'a, P>,
    tx_ref: i64,
    outpoint: &OutPoint,
) -> Result<(), SqliteClientError> {
    stmts.stmt_mark_transparent_utxo_spent(tx_ref, outpoint)?;

    Ok(())
}

/// Adds the given received UTXO to the datastore.
#[cfg(feature = "transparent-inputs")]
pub(crate) fn put_received_transparent_utxo<'a, P: consensus::Parameters>(
    stmts: &mut DataConnStmtCache<'a, P>,
    output: &WalletTransparentOutput,
) -> Result<UtxoId, SqliteClientError> {
    stmts
        .stmt_update_received_transparent_utxo(output)
        .transpose()
        .or_else(|| {
            stmts
                .stmt_insert_received_transparent_utxo(output)
                .transpose()
        })
        .unwrap_or_else(|| {
            // This could occur if the UTXO is received at the legacy transparent
            // address, in which case the join to the `addresses` table will fail.
            // In this case, we should look up the legacy address for account 0 and
            // check whether it matches the address for the received UTXO, and if
            // so then insert/update it directly.
            let account = AccountId::from(0u32);
            get_legacy_transparent_address(&stmts.wallet_db.params, &stmts.wallet_db.conn, account)
                .and_then(|legacy_taddr| {
                    if legacy_taddr
                        .iter()
                        .any(|(taddr, _)| taddr == output.recipient_address())
                    {
                        stmts
                            .stmt_update_legacy_transparent_utxo(output, account)
                            .transpose()
                            .unwrap_or_else(|| {
                                stmts.stmt_insert_legacy_transparent_utxo(output, account)
                            })
                    } else {
                        Err(SqliteClientError::AddressNotRecognized(
                            *output.recipient_address(),
                        ))
                    }
                })
        })
}

/// Records the specified shielded output as having been received.
///
/// This implementation relies on the facts that:
/// - A transaction will not contain more than 2^63 shielded outputs.
/// - A note value will never exceed 2^63 zatoshis.
#[deprecated(
    note = "This method will be removed in a future release. Use zcash_client_backend::data_api::WalletWrite::store_decrypted_tx instead."
)]
#[allow(deprecated)]
pub fn put_received_note<'a, P, T: ShieldedOutput>(
    stmts: &mut DataConnStmtCache<'a, P>,
    output: &T,
    tx_ref: i64,
) -> Result<NoteId, SqliteClientError> {
    let rcm = output.note().rcm().to_repr();
    let account = output.account();
    let diversifier = output.to().diversifier();
    let value = output.note().value();
    let memo = output.memo();
    let is_change = output.is_change();
    let output_index = output.index();
    let nf = output.nullifier();

    // First try updating an existing received note into the database.
    if !stmts.stmt_update_received_note(
        account,
        diversifier,
        value.inner(),
        rcm,
        &nf,
        memo,
        is_change,
        tx_ref,
        output_index,
    )? {
        // It isn't there, so insert our note into the database.
        stmts.stmt_insert_received_note(
            tx_ref,
            output_index,
            account,
            diversifier,
            value.inner(),
            rcm,
            &nf,
            memo,
            is_change,
        )
    } else {
        // It was there, so grab its row number.
        stmts.stmt_select_received_note(tx_ref, output.index())
    }
}

/// Records the incremental witness for the specified note,
/// as of the given block height.
#[deprecated(
    note = "This method will be removed in a future release. Use zcash_client_backend::data_api::WalletWrite::store_decrypted_tx instead."
)]
pub fn insert_witness<'a, P>(
    stmts: &mut DataConnStmtCache<'a, P>,
    note_id: i64,
    witness: &IncrementalWitness<Node>,
    height: BlockHeight,
) -> Result<(), SqliteClientError> {
    stmts.stmt_insert_witness(NoteId::ReceivedNoteId(note_id), height, witness)
}

/// Removes old incremental witnesses up to the given block height.
#[deprecated(
    note = "This method will be removed in a future update. Use zcash_client_backend::data_api::WalletWrite::advance_by_block instead."
)]
pub fn prune_witnesses<P>(
    stmts: &mut DataConnStmtCache<'_, P>,
    below_height: BlockHeight,
) -> Result<(), SqliteClientError> {
    stmts.stmt_prune_witnesses(below_height)
}

/// Marks notes that have not been mined in transactions
/// as expired, up to the given block height.
#[deprecated(
    note = "This method will be removed in a future update. Use zcash_client_backend::data_api::WalletWrite::advance_by_block instead."
)]
pub fn update_expired_notes<P>(
    stmts: &mut DataConnStmtCache<'_, P>,
    height: BlockHeight,
) -> Result<(), SqliteClientError> {
    stmts.stmt_update_expired(height)
}

/// Records information about a transaction output that your wallet created.
///
/// This is a crate-internal convenience method.
pub(crate) fn insert_sent_output<'a, P: consensus::Parameters>(
    stmts: &mut DataConnStmtCache<'a, P>,
    tx_ref: i64,
    from_account: AccountId,
    output: &SentTransactionOutput,
) -> Result<(), SqliteClientError> {
    stmts.stmt_insert_sent_output(
        tx_ref,
        output.output_index,
        from_account,
        &output.recipient,
        output.value,
        output.memo.as_ref(),
    )
}

/// Records information about a transaction output that your wallet created.
///
/// This is a crate-internal convenience method.
#[allow(clippy::too_many_arguments)]
pub(crate) fn put_sent_output<'a, P: consensus::Parameters>(
    stmts: &mut DataConnStmtCache<'a, P>,
    from_account: AccountId,
    tx_ref: i64,
    output_index: usize,
    recipient: &Recipient,
    value: Amount,
    memo: Option<&MemoBytes>,
) -> Result<(), SqliteClientError> {
    if !stmts.stmt_update_sent_output(from_account, recipient, value, memo, tx_ref, output_index)? {
        stmts.stmt_insert_sent_output(
            tx_ref,
            output_index,
            from_account,
            recipient,
            value,
            memo,
        )?;
    }

    Ok(())
}

#[cfg(test)]
#[allow(deprecated)]
mod tests {
    use secrecy::Secret;
    use tempfile::NamedTempFile;

    use zcash_primitives::transaction::components::Amount;

    use zcash_client_backend::data_api::WalletRead;

    use crate::{tests, wallet::init::init_wallet_db, AccountId, WalletDb};

    use super::{get_address, get_balance};

    #[cfg(feature = "transparent-inputs")]
    use {
        zcash_client_backend::{
            data_api::WalletWrite, encoding::AddressCodec, wallet::WalletTransparentOutput,
        },
        zcash_primitives::{
            consensus::BlockHeight,
            transaction::components::{OutPoint, TxOut},
        },
    };

    #[test]
    fn empty_database_has_no_balance() {
        let data_file = NamedTempFile::new().unwrap();
        let mut db_data = WalletDb::for_path(data_file.path(), tests::network()).unwrap();
        init_wallet_db(&mut db_data, Some(Secret::new(vec![]))).unwrap();

        // Add an account to the wallet
        tests::init_test_accounts_table(&db_data);

        // The account should be empty
        assert_eq!(
            get_balance(&db_data, AccountId::from(0)).unwrap(),
            Amount::zero()
        );

        // We can't get an anchor height, as we have not scanned any blocks.
        assert_eq!(db_data.get_target_and_anchor_heights(10).unwrap(), None);

        // An invalid account has zero balance
        assert!(get_address(&db_data, AccountId::from(1)).is_err());
        assert_eq!(
            get_balance(&db_data, AccountId::from(0)).unwrap(),
            Amount::zero()
        );
    }

    #[test]
    #[cfg(feature = "transparent-inputs")]
    fn put_received_transparent_utxo() {
        let data_file = NamedTempFile::new().unwrap();
        let mut db_data = WalletDb::for_path(data_file.path(), tests::network()).unwrap();
        init_wallet_db(&mut db_data, None).unwrap();

        // Add an account to the wallet
        let mut ops = db_data.get_update_ops().unwrap();
        let seed = Secret::new([0u8; 32].to_vec());
        let (account_id, _usk) = ops.create_account(&seed).unwrap();
        let uaddr = db_data.get_current_address(account_id).unwrap().unwrap();
        let taddr = uaddr.transparent().unwrap();

        let bal_absent = db_data
            .get_transparent_balances(account_id, BlockHeight::from_u32(12345))
            .unwrap();
        assert!(bal_absent.is_empty());

        let utxo = WalletTransparentOutput::from_parts(
            OutPoint::new([1u8; 32], 1),
            TxOut {
                value: Amount::from_u64(100000).unwrap(),
                script_pubkey: taddr.script(),
            },
            BlockHeight::from_u32(12345),
        )
        .unwrap();

        let res0 = super::put_received_transparent_utxo(&mut ops, &utxo);
        assert_matches!(res0, Ok(_));

        // Change the mined height of the UTXO and upsert; we should get back
        // the same utxoid
        let utxo2 = WalletTransparentOutput::from_parts(
            OutPoint::new([1u8; 32], 1),
            TxOut {
                value: Amount::from_u64(100000).unwrap(),
                script_pubkey: taddr.script(),
            },
            BlockHeight::from_u32(34567),
        )
        .unwrap();
        let res1 = super::put_received_transparent_utxo(&mut ops, &utxo2);
        assert_matches!(res1, Ok(id) if id == res0.unwrap());

        assert_matches!(
            super::get_unspent_transparent_outputs(
                &db_data,
                taddr,
                BlockHeight::from_u32(12345),
                &[]
            ),
            Ok(utxos) if utxos.is_empty()
        );

        assert_matches!(
            super::get_unspent_transparent_outputs(
                &db_data,
                taddr,
                BlockHeight::from_u32(34567),
                &[]
            ),
            Ok(utxos) if {
                utxos.len() == 1 &&
                utxos.iter().any(|rutxo| rutxo.height() == utxo2.height())
            }
        );

        assert_matches!(
            db_data.get_transparent_balances(account_id, BlockHeight::from_u32(34567)),
            Ok(h) if h.get(taddr) == Amount::from_u64(100000).ok().as_ref()
        );

        // Artificially delete the address from the addresses table so that
        // we can ensure the update fails if the join doesn't work.
        db_data
            .conn
            .execute(
                "DELETE FROM addresses WHERE cached_transparent_receiver_address = ?",
                [Some(taddr.encode(&db_data.params))],
            )
            .unwrap();

        let res2 = super::put_received_transparent_utxo(&mut ops, &utxo2);
        assert_matches!(res2, Err(_));
    }
}<|MERGE_RESOLUTION|>--- conflicted
+++ resolved
@@ -26,14 +26,8 @@
 };
 
 use zcash_client_backend::{
-<<<<<<< HEAD
-    address::RecipientAddress,
-    data_api::error::Error,
-    encoding::{encode_payment_address_p, encode_transparent_address_p},
-=======
     address::{RecipientAddress, UnifiedAddress},
     data_api::{PoolType, Recipient, SentTransactionOutput},
->>>>>>> 47c31599
     keys::UnifiedFullViewingKey,
     wallet::{WalletShieldedOutput, WalletTx},
     DecryptedOutput,
@@ -181,29 +175,6 @@
         })
 }
 
-<<<<<<< HEAD
-/// Returns the [`UnifiedFullViewingKey`]s for the wallet.
-pub(crate) fn get_unified_full_viewing_keys<P: consensus::Parameters>(
-    wdb: &WalletDb<P>,
-) -> Result<HashMap<AccountId, UnifiedFullViewingKey>, SqliteClientError> {
-    // Fetch the UnifiedFullViewingKeys we are tracking
-    let mut stmt_fetch_accounts = wdb
-        .conn
-        .prepare("SELECT account, ufvk FROM accounts ORDER BY account ASC")?;
-
-    let rows = stmt_fetch_accounts
-        .query_map(NO_PARAMS, |row| {
-            let acct: u32 = row.get(0)?;
-            let account = AccountId::from(acct);
-            let ufvk_str: String = row.get(1)?;
-            let ufvk = UnifiedFullViewingKey::decode(&wdb.params, &ufvk_str)
-                .map_err(SqliteClientError::CorruptedData);
-
-            Ok((account, ufvk))
-        })
-        .map_err(SqliteClientError::from)?;
-
-=======
 pub(crate) fn get_max_account_id<P>(
     wdb: &WalletDb<P>,
 ) -> Result<Option<AccountId>, SqliteClientError> {
@@ -391,7 +362,6 @@
         Ok((account, ufvk))
     })?;
 
->>>>>>> 47c31599
     let mut res: HashMap<AccountId, UnifiedFullViewingKey> = HashMap::new();
     for row in rows {
         let (account_id, ufvkr) = row?;
@@ -434,11 +404,7 @@
 ) -> Result<bool, SqliteClientError> {
     wdb.conn
         .prepare("SELECT ufvk FROM accounts WHERE account = ?")?
-<<<<<<< HEAD
-        .query_row(&[u32::from(account).to_sql()?], |row| {
-=======
         .query_row([u32::from(account).to_sql()?], |row| {
->>>>>>> 47c31599
             row.get(0).map(|ufvk_str: String| {
                 UnifiedFullViewingKey::decode(&wdb.params, &ufvk_str)
                     .map_err(SqliteClientError::CorruptedData)
