--- conflicted
+++ resolved
@@ -2,34 +2,22 @@
 use std::collections::HashMap;
 use std::fmt;
 
-<<<<<<< HEAD
-use rusqlite::{params, types::ToSql, NO_PARAMS};
-use std::collections::HashMap;
-=======
 use rusqlite::{self, types::ToSql};
 use schemer::{Migrator, MigratorError};
 use schemer_rusqlite::RusqliteAdapter;
 use secrecy::SecretVec;
 use uuid::Uuid;
->>>>>>> 47c31599
 
 use zcash_primitives::{
     block::BlockHash,
     consensus::{self, BlockHeight},
-<<<<<<< HEAD
-=======
     transaction::components::amount::BalanceError,
->>>>>>> 47c31599
     zip32::AccountId,
 };
 
 use zcash_client_backend::keys::UnifiedFullViewingKey;
 
-<<<<<<< HEAD
-use crate::{error::SqliteClientError, WalletDb};
-=======
 use crate::{error::SqliteClientError, wallet, WalletDb};
->>>>>>> 47c31599
 
 mod migrations;
 
@@ -116,105 +104,6 @@
 /// let mut db = WalletDb::for_path(data_file.path(), Network::TestNetwork).unwrap();
 /// init_wallet_db(&mut db, Some(Secret::new(vec![]))).unwrap();
 /// ```
-<<<<<<< HEAD
-pub fn init_wallet_db<P>(wdb: &WalletDb<P>) -> Result<(), rusqlite::Error> {
-    // TODO: Add migrations (https://github.com/zcash/librustzcash/issues/489)
-    // - extfvk column -> ufvk column
-    wdb.conn.execute(
-        "CREATE TABLE IF NOT EXISTS accounts (
-            account INTEGER PRIMARY KEY,
-            ufvk TEXT,
-            address TEXT,
-            transparent_address TEXT
-        )",
-        NO_PARAMS,
-    )?;
-    wdb.conn.execute(
-        "CREATE TABLE IF NOT EXISTS blocks (
-            height INTEGER PRIMARY KEY,
-            hash BLOB NOT NULL,
-            time INTEGER NOT NULL,
-            sapling_tree BLOB NOT NULL
-        )",
-        NO_PARAMS,
-    )?;
-    wdb.conn.execute(
-        "CREATE TABLE IF NOT EXISTS transactions (
-            id_tx INTEGER PRIMARY KEY,
-            txid BLOB NOT NULL UNIQUE,
-            created TEXT,
-            block INTEGER,
-            tx_index INTEGER,
-            expiry_height INTEGER,
-            raw BLOB,
-            FOREIGN KEY (block) REFERENCES blocks(height)
-        )",
-        NO_PARAMS,
-    )?;
-    wdb.conn.execute(
-        "CREATE TABLE IF NOT EXISTS received_notes (
-            id_note INTEGER PRIMARY KEY,
-            tx INTEGER NOT NULL,
-            output_index INTEGER NOT NULL,
-            account INTEGER NOT NULL,
-            diversifier BLOB NOT NULL,
-            value INTEGER NOT NULL,
-            rcm BLOB NOT NULL,
-            nf BLOB NOT NULL UNIQUE,
-            is_change INTEGER NOT NULL,
-            memo BLOB,
-            spent INTEGER,
-            FOREIGN KEY (tx) REFERENCES transactions(id_tx),
-            FOREIGN KEY (account) REFERENCES accounts(account),
-            FOREIGN KEY (spent) REFERENCES transactions(id_tx),
-            CONSTRAINT tx_output UNIQUE (tx, output_index)
-        )",
-        NO_PARAMS,
-    )?;
-    wdb.conn.execute(
-        "CREATE TABLE IF NOT EXISTS sapling_witnesses (
-            id_witness INTEGER PRIMARY KEY,
-            note INTEGER NOT NULL,
-            block INTEGER NOT NULL,
-            witness BLOB NOT NULL,
-            FOREIGN KEY (note) REFERENCES received_notes(id_note),
-            FOREIGN KEY (block) REFERENCES blocks(height),
-            CONSTRAINT witness_height UNIQUE (note, block)
-        )",
-        NO_PARAMS,
-    )?;
-    wdb.conn.execute(
-        "CREATE TABLE IF NOT EXISTS sent_notes (
-            id_note INTEGER PRIMARY KEY,
-            tx INTEGER NOT NULL,
-            output_pool INTEGER NOT NULL,
-            output_index INTEGER NOT NULL,
-            from_account INTEGER NOT NULL,
-            address TEXT NOT NULL,
-            value INTEGER NOT NULL,
-            memo BLOB,
-            FOREIGN KEY (tx) REFERENCES transactions(id_tx),
-            FOREIGN KEY (from_account) REFERENCES accounts(account),
-            CONSTRAINT tx_output UNIQUE (tx, output_pool, output_index)
-        )",
-        NO_PARAMS,
-    )?;
-    wdb.conn.execute(
-        "CREATE TABLE IF NOT EXISTS utxos (
-            id_utxo INTEGER PRIMARY KEY,
-            address TEXT NOT NULL, 
-            prevout_txid BLOB NOT NULL, 
-            prevout_idx INTEGER NOT NULL, 
-            script BLOB NOT NULL, 
-            value_zat INTEGER NOT NULL, 
-            height INTEGER NOT NULL,
-            spent_in_tx INTEGER,
-            FOREIGN KEY (spent_in_tx) REFERENCES transactions(id_tx),
-            CONSTRAINT tx_outpoint UNIQUE (prevout_txid, prevout_idx)
-        )",
-        NO_PARAMS,
-    )?;
-=======
 // TODO: It would be possible to make the transition from providing transparent support to no
 // longer providing transparent support safe, by including a migration that verifies that no
 // unspent transparent outputs exist in the wallet at the time of upgrading to a version of
@@ -258,7 +147,6 @@
     wdb.conn
         .execute("PRAGMA foreign_keys = ON", [])
         .map_err(|e| MigratorError::Adapter(WalletMigrationError::from(e)))?;
->>>>>>> 47c31599
     Ok(())
 }
 
@@ -282,10 +170,7 @@
 /// # #[cfg(feature = "transparent-inputs")]
 /// # {
 /// use tempfile::NamedTempFile;
-<<<<<<< HEAD
-=======
 /// use secrecy::Secret;
->>>>>>> 47c31599
 /// use std::collections::HashMap;
 ///
 /// use zcash_primitives::{
@@ -312,11 +197,7 @@
 /// let seed = [0u8; 32]; // insecure; replace with a strong random seed
 /// let account = AccountId::from(0);
 /// let extsk = sapling::spending_key(&seed, Network::TestNetwork.coin_type(), account);
-<<<<<<< HEAD
-/// let dfvk = ExtendedFullViewingKey::from(&extsk).into();
-=======
 /// let dfvk = extsk.to_diversifiable_full_viewing_key();
->>>>>>> 47c31599
 /// let ufvk = UnifiedFullViewingKey::new(None, Some(dfvk), None).unwrap();
 /// let ufvks = HashMap::from([(account, ufvk)]);
 /// init_accounts_table(&db_data, &ufvks).unwrap();
@@ -335,27 +216,6 @@
         return Err(SqliteClientError::TableNotEmpty);
     }
 
-<<<<<<< HEAD
-    // Insert accounts atomically
-    wdb.conn.execute("BEGIN IMMEDIATE", NO_PARAMS)?;
-    for (account, key) in keys.iter() {
-        let ufvk_str: String = key.encode(&wdb.params);
-        let address_str: String = key.default_address().0.encode(&wdb.params);
-        #[cfg(feature = "transparent-inputs")]
-        let taddress_str: Option<String> = key.transparent().and_then(|k| {
-            k.derive_external_ivk()
-                .ok()
-                .map(|k| k.default_address().0.encode(&wdb.params))
-        });
-        #[cfg(not(feature = "transparent-inputs"))]
-        let taddress_str: Option<String> = None;
-
-        wdb.conn.execute(
-            "INSERT INTO accounts (account, ufvk, address, transparent_address)
-            VALUES (?, ?, ?, ?)",
-            params![<u32>::from(*account), ufvk_str, address_str, taddress_str],
-        )?;
-=======
     // Ensure that the account identifiers are sequential and begin at zero.
     if let Some(account_id) = keys.keys().max() {
         if usize::try_from(u32::from(*account_id)).unwrap() >= keys.len() {
@@ -367,7 +227,6 @@
     wdb.conn.execute("BEGIN IMMEDIATE", [])?;
     for (account, key) in keys.iter() {
         wallet::add_account(wdb, *account, key)?;
->>>>>>> 47c31599
     }
     wdb.conn.execute("COMMIT", [])?;
 
@@ -435,11 +294,8 @@
 #[cfg(test)]
 #[allow(deprecated)]
 mod tests {
-<<<<<<< HEAD
-=======
     use rusqlite::{self, ToSql};
     use secrecy::Secret;
->>>>>>> 47c31599
     use std::collections::HashMap;
     use tempfile::NamedTempFile;
 
@@ -451,15 +307,9 @@
 
     use zcash_primitives::{
         block::BlockHash,
-<<<<<<< HEAD
-        consensus::{BlockHeight, Parameters},
-        sapling::keys::DiversifiableFullViewingKey,
-        zip32::ExtendedFullViewingKey,
-=======
         consensus::{BlockHeight, BranchId, Parameters},
         transaction::{TransactionData, TxVersion},
         zip32::sapling::ExtendedFullViewingKey,
->>>>>>> 47c31599
     };
 
     use crate::{
@@ -1175,11 +1025,7 @@
 
         // First call with data should initialise the accounts table
         let extsk = sapling::spending_key(&seed, network().coin_type(), account);
-<<<<<<< HEAD
-        let dfvk = DiversifiableFullViewingKey::from(ExtendedFullViewingKey::from(&extsk));
-=======
         let dfvk = extsk.to_diversifiable_full_viewing_key();
->>>>>>> 47c31599
 
         #[cfg(feature = "transparent-inputs")]
         let ufvk = UnifiedFullViewingKey::new(
@@ -1202,8 +1048,6 @@
         // Subsequent calls should return an error
         init_accounts_table(&db_data, &HashMap::new()).unwrap_err();
         init_accounts_table(&db_data, &ufvks).unwrap_err();
-<<<<<<< HEAD
-=======
     }
 
     #[test]
@@ -1233,7 +1077,6 @@
 
         // should succeed if there are no gaps
         assert!(init_accounts_table(&db_data, &ufvks(&[0, 1, 2])).is_ok());
->>>>>>> 47c31599
     }
 
     #[test]
