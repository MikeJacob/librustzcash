--- conflicted
+++ resolved
@@ -7,8 +7,6 @@
 
 ## [Unreleased]
 
-<<<<<<< HEAD
-=======
 ### Changed
 - Bumped dependencies to `bls12_381 0.8`, `group 0.13`, `jubjub 0.10`,
   `bellman 0.14`, `redjubjub 0.7`
@@ -44,7 +42,6 @@
 ### Changed
 - Bumped dependencies to `zcash_primitives 0.8`.
 
->>>>>>> 47c31599
 ## [0.7.1] - 2022-07-05
 ### Added
 - `zcash_proofs::sapling::BatchValidator`
