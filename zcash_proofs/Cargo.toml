[package]
name = "zcash_proofs"
description = "Zcash zk-SNARK circuits and proving APIs"
<<<<<<< HEAD
version = "0.7.1"
=======
version = "0.10.0"
>>>>>>> 47c31599
authors = [
    "Jack Grigg <jack@z.cash>",
]
homepage = "https://github.com/zcash/librustzcash"
repository = "https://github.com/zcash/librustzcash"
readme = "README.md"
license = "MIT OR Apache-2.0"
edition = "2021"
rust-version = "1.60"
categories = ["cryptography::cryptocurrencies"]

[package.metadata.docs.rs]
all-features = true

[dependencies]
<<<<<<< HEAD
bellman = { version = "0.13.1", default-features = false, features = ["groth16"] }
blake2b_simd = "1"
bls12_381 = "0.7"
byteorder = "1"
directories = { version = "4", optional = true }
ff = "0.12"
group = "0.12"
jubjub = "0.9"
lazy_static = "1"
minreq = { version = "2", features = ["https"], optional = true }
rand_core = "0.6"
redjubjub = "0.5"
tracing = "0.1"
wagyu-zcash-parameters = { version = "0.2", optional = true }
zcash_primitives = { version = "0.7", path = "../zcash_primitives" }
=======
zcash_primitives = { version = "0.10", path = "../zcash_primitives", default-features = false }

# Dependencies exposed in a public API:
# (Breaking upgrades to these require a breaking upgrade to this crate.)
bellman = { version = "0.14", default-features = false, features = ["groth16"] }
bls12_381 = "0.8"
group = "0.13"
jubjub = "0.10"
lazy_static = "1"
minreq = { version = "2", features = ["https"], optional = true }
rand_core = "0.6"
tracing = "0.1"

# Dependencies used internally:
# (Breaking upgrades to these are usually backwards-compatible, but check MSRVs.)
blake2b_simd = "1"
directories = { version = "4", optional = true }
redjubjub = "0.7"
wagyu-zcash-parameters = { version = "0.2", optional = true }
>>>>>>> 47c31599

[dev-dependencies]
byteorder = "1"
criterion = "0.4"
rand_xorshift = "0.3"

[target.'cfg(unix)'.dev-dependencies]
<<<<<<< HEAD
pprof = { version = "0.9", features = ["criterion", "flamegraph"] } # MSRV 1.56
=======
pprof = { version = "0.11", features = ["criterion", "flamegraph"] } # MSRV 1.56
inferno = ">=0.11, <0.11.5" # MSRV 1.59
>>>>>>> 47c31599

[features]
default = ["local-prover", "multicore"]
bundled-prover = ["wagyu-zcash-parameters"]
download-params = ["minreq", "directories"]
local-prover = ["directories"]
multicore = ["bellman/multicore", "zcash_primitives/multicore"]

[lib]
bench = false

[[bench]]
name = "sapling"
harness = false
required-features = ["local-prover"]

[[example]]
name = "get-params-path"
required-features = ["directories"]

[[example]]
name = "download-params"
required-features = ["download-params"]

[[example]]
name = "download-sprout-and-sapling-params"
required-features = ["download-params"]

[badges]
maintenance = { status = "actively-developed" }<|MERGE_RESOLUTION|>--- conflicted
+++ resolved
@@ -1,11 +1,7 @@
 [package]
 name = "zcash_proofs"
 description = "Zcash zk-SNARK circuits and proving APIs"
-<<<<<<< HEAD
-version = "0.7.1"
-=======
 version = "0.10.0"
->>>>>>> 47c31599
 authors = [
     "Jack Grigg <jack@z.cash>",
 ]
@@ -21,23 +17,6 @@
 all-features = true
 
 [dependencies]
-<<<<<<< HEAD
-bellman = { version = "0.13.1", default-features = false, features = ["groth16"] }
-blake2b_simd = "1"
-bls12_381 = "0.7"
-byteorder = "1"
-directories = { version = "4", optional = true }
-ff = "0.12"
-group = "0.12"
-jubjub = "0.9"
-lazy_static = "1"
-minreq = { version = "2", features = ["https"], optional = true }
-rand_core = "0.6"
-redjubjub = "0.5"
-tracing = "0.1"
-wagyu-zcash-parameters = { version = "0.2", optional = true }
-zcash_primitives = { version = "0.7", path = "../zcash_primitives" }
-=======
 zcash_primitives = { version = "0.10", path = "../zcash_primitives", default-features = false }
 
 # Dependencies exposed in a public API:
@@ -57,7 +36,6 @@
 directories = { version = "4", optional = true }
 redjubjub = "0.7"
 wagyu-zcash-parameters = { version = "0.2", optional = true }
->>>>>>> 47c31599
 
 [dev-dependencies]
 byteorder = "1"
@@ -65,12 +43,8 @@
 rand_xorshift = "0.3"
 
 [target.'cfg(unix)'.dev-dependencies]
-<<<<<<< HEAD
-pprof = { version = "0.9", features = ["criterion", "flamegraph"] } # MSRV 1.56
-=======
 pprof = { version = "0.11", features = ["criterion", "flamegraph"] } # MSRV 1.56
 inferno = ">=0.11, <0.11.5" # MSRV 1.59
->>>>>>> 47c31599
 
 [features]
 default = ["local-prover", "multicore"]
