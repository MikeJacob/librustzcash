--- conflicted
+++ resolved
@@ -2,15 +2,11 @@
 use bls12_381::Bls12;
 use group::{ff::PrimeField, Curve, GroupEncoding};
 use zcash_primitives::{
-<<<<<<< HEAD
-    sapling::redjubjub::{PublicKey, Signature},
-=======
     sapling::{
         note::ExtractedNoteCommitment,
         redjubjub::{PublicKey, Signature},
         value::{CommitmentSum, ValueCommitment},
     },
->>>>>>> 47c31599
     transaction::components::Amount,
 };
 
@@ -29,22 +25,14 @@
 /// A context object for verifying the Sapling components of a Zcash transaction.
 struct SaplingVerificationContextInner {
     // (sum of the Spend value commitments) - (sum of the Output value commitments)
-<<<<<<< HEAD
-    cv_sum: jubjub::ExtendedPoint,
-=======
     cv_sum: CommitmentSum,
->>>>>>> 47c31599
 }
 
 impl SaplingVerificationContextInner {
     /// Construct a new context to be used with a single transaction.
     fn new() -> Self {
         SaplingVerificationContextInner {
-<<<<<<< HEAD
-            cv_sum: jubjub::ExtendedPoint::identity(),
-=======
             cv_sum: CommitmentSum::zero(),
->>>>>>> 47c31599
         }
     }
 
@@ -61,11 +49,7 @@
         spend_auth_sig: &Signature,
         zkproof: Proof<Bls12>,
         verifier_ctx: &mut C,
-<<<<<<< HEAD
-        spend_auth_sig_verifier: impl FnOnce(&mut C, PublicKey, [u8; 64], Signature) -> bool,
-=======
         spend_auth_sig_verifier: impl FnOnce(&mut C, &PublicKey, [u8; 64], &Signature) -> bool,
->>>>>>> 47c31599
         proof_verifier: impl FnOnce(&mut C, Proof<Bls12>, [bls12_381::Scalar; 7]) -> bool,
     ) -> bool {
         // The "cv is not small order" happens when a SpendDescription is deserialized.
