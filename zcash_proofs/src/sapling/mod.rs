//! Helpers for creating Sapling proofs.

mod prover;
mod verifier;

pub use self::prover::SaplingProvingContext;
<<<<<<< HEAD
pub use self::verifier::{BatchValidator, SaplingVerificationContext};

// This function computes `value` in the exponent of the value commitment base
fn compute_value_balance(value: Amount) -> Option<jubjub::ExtendedPoint> {
    // Compute the absolute value (failing if -i64::MAX is
    // the value)
    let abs = match i64::from(value).checked_abs() {
        Some(a) => a as u64,
        None => return None,
    };

    // Is it negative? We'll have to negate later if so.
    let is_negative = value.is_negative();

    // Compute it in the exponent
    let mut value_balance = VALUE_COMMITMENT_VALUE_GENERATOR * jubjub::Fr::from(abs);

    // Negate if necessary
    if is_negative {
        value_balance = -value_balance;
    }

    // Convert to unknown order point
    Some(value_balance.into())
}
=======
pub use self::verifier::{BatchValidator, SaplingVerificationContext};
>>>>>>> 47c31599
<|MERGE_RESOLUTION|>--- conflicted
+++ resolved
@@ -4,32 +4,4 @@
 mod verifier;
 
 pub use self::prover::SaplingProvingContext;
-<<<<<<< HEAD
-pub use self::verifier::{BatchValidator, SaplingVerificationContext};
-
-// This function computes `value` in the exponent of the value commitment base
-fn compute_value_balance(value: Amount) -> Option<jubjub::ExtendedPoint> {
-    // Compute the absolute value (failing if -i64::MAX is
-    // the value)
-    let abs = match i64::from(value).checked_abs() {
-        Some(a) => a as u64,
-        None => return None,
-    };
-
-    // Is it negative? We'll have to negate later if so.
-    let is_negative = value.is_negative();
-
-    // Compute it in the exponent
-    let mut value_balance = VALUE_COMMITMENT_VALUE_GENERATOR * jubjub::Fr::from(abs);
-
-    // Negate if necessary
-    if is_negative {
-        value_balance = -value_balance;
-    }
-
-    // Convert to unknown order point
-    Some(value_balance.into())
-}
-=======
-pub use self::verifier::{BatchValidator, SaplingVerificationContext};
->>>>>>> 47c31599
+pub use self::verifier::{BatchValidator, SaplingVerificationContext};