--- conflicted
+++ resolved
@@ -51,11 +51,7 @@
         return (0..outputs.len()).map(|_| None).collect();
     };
 
-<<<<<<< HEAD
-    // Fetch the ephemeral keys for each output and batch-parse them.
-=======
     // Fetch the ephemeral keys for each output, and batch-parse and prepare them.
->>>>>>> 47c31599
     let ephemeral_keys = D::batch_epk(outputs.iter().map(|(_, output)| output.ephemeral_key()));
 
     // Derive the shared secrets for all combinations of (ivk, output).
