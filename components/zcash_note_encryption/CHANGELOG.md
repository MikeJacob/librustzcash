# Changelog
All notable changes to this library will be documented in this file.

The format is based on [Keep a Changelog](https://keepachangelog.com/en/1.0.0/),
and this library adheres to Rust's notion of
[Semantic Versioning](https://semver.org/spec/v2.0.0.html).

## [Unreleased]

<<<<<<< HEAD
- Changes to batch decryption APIs:
  - The return types of `batch::try_note_decryption` and
    `batch::try_compact_note_decryption` have changed. Now, instead of
    returning entries corresponding to the cartesian product of the IVKs used for
    decryption with the outputs being decrypted, this now returns a vector of
    decryption results of the same length and in the same order as the `outputs`
    argument to the function. Each successful result includes the index of the
    entry in `ivks` used to decrypt the value.
=======
## [0.3.0] - 2023-03-22
### Changed
- The `recipient` parameter has been removed from `Domain::note_plaintext_bytes`.
- The `recipient` parameter has been removed from `NoteEncryption::new`. Since 
  the `Domain::Note` type is now expected to contain information about the
  recipient of the note, there is no longer any need to pass this information
  in via the encryption context.

## [0.2.0] - 2022-10-13
### Added
- `zcash_note_encryption::Domain`:
  - `Domain::PreparedEphemeralPublicKey` associated type.
  - `Domain::prepare_epk` method, which produces the above type.
>>>>>>> 47c31599

### Changed
- MSRV is now 1.56.1.
- `zcash_note_encryption::Domain` now requires `epk` to be converted to
  `Domain::PreparedEphemeralPublicKey` before being passed to
  `Domain::ka_agree_dec`.
- Changes to batch decryption APIs:
  - The return types of `batch::try_note_decryption` and
    `batch::try_compact_note_decryption` have changed. Now, instead of
    returning entries corresponding to the cartesian product of the IVKs used for
    decryption with the outputs being decrypted, this now returns a vector of
    decryption results of the same length and in the same order as the `outputs`
    argument to the function. Each successful result includes the index of the
    entry in `ivks` used to decrypt the value.

## [0.1.0] - 2021-12-17
Initial release.<|MERGE_RESOLUTION|>--- conflicted
+++ resolved
@@ -7,16 +7,6 @@
 
 ## [Unreleased]
 
-<<<<<<< HEAD
-- Changes to batch decryption APIs:
-  - The return types of `batch::try_note_decryption` and
-    `batch::try_compact_note_decryption` have changed. Now, instead of
-    returning entries corresponding to the cartesian product of the IVKs used for
-    decryption with the outputs being decrypted, this now returns a vector of
-    decryption results of the same length and in the same order as the `outputs`
-    argument to the function. Each successful result includes the index of the
-    entry in `ivks` used to decrypt the value.
-=======
 ## [0.3.0] - 2023-03-22
 ### Changed
 - The `recipient` parameter has been removed from `Domain::note_plaintext_bytes`.
@@ -30,7 +20,6 @@
 - `zcash_note_encryption::Domain`:
   - `Domain::PreparedEphemeralPublicKey` associated type.
   - `Domain::prepare_epk` method, which produces the above type.
->>>>>>> 47c31599
 
 ### Changed
 - MSRV is now 1.56.1.
