[package]
name = "zcash_note_encryption"
description = "Note encryption for Zcash transactions"
version = "0.3.0"
authors = [
    "Jack Grigg <jack@electriccoin.co>",
    "Kris Nuttycombe <kris@electriccoin.co>"
]
homepage = "https://github.com/zcash/librustzcash"
repository = "https://github.com/zcash/librustzcash"
readme = "README.md"
license = "MIT OR Apache-2.0"
edition = "2021"
rust-version = "1.56.1"
categories = ["cryptography::cryptocurrencies"]

[package.metadata.docs.rs]
all-features = true
rustdoc-args = ["--cfg", "docsrs"]

[dependencies]
cipher = { version = "0.4", default-features = false }
chacha20 = { version = "0.9", default-features = false }
chacha20poly1305 = { version = "0.10", default-features = false }
rand_core = { version = "0.6", default-features = false }
<<<<<<< HEAD
subtle = { version = "2.2.3", default-features = false }

[dev-dependencies]
ff = { version = "0.12", default-features = false }
zcash_primitives = { version = "0.7", path = "../../zcash_primitives" }
jubjub = "0.9"
=======
subtle = { version = "2.3", default-features = false }
>>>>>>> 47c31599

[features]
default = ["alloc"]
alloc = []
pre-zip-212 = []

[lib]
bench = false<|MERGE_RESOLUTION|>--- conflicted
+++ resolved
@@ -23,16 +23,12 @@
 chacha20 = { version = "0.9", default-features = false }
 chacha20poly1305 = { version = "0.10", default-features = false }
 rand_core = { version = "0.6", default-features = false }
-<<<<<<< HEAD
-subtle = { version = "2.2.3", default-features = false }
+subtle = { version = "2.3", default-features = false }
 
 [dev-dependencies]
 ff = { version = "0.12", default-features = false }
 zcash_primitives = { version = "0.7", path = "../../zcash_primitives" }
 jubjub = "0.9"
-=======
-subtle = { version = "2.3", default-features = false }
->>>>>>> 47c31599
 
 [features]
 default = ["alloc"]
