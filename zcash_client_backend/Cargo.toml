--- conflicted
+++ resolved
@@ -60,21 +60,6 @@
 
 # - ZIP 321
 nom = "7"
-<<<<<<< HEAD
-orchard = "0.2"
-percent-encoding = "2.1.0"
-proptest = { version = "1.0.0", optional = true }
-protobuf = "~2.27.1" # MSRV 1.52.1
-rand_core = "0.6"
-ripemd = { version = "0.1", optional = true }
-secp256k1 = { version = "0.21", optional = true }
-sha2 = { version = "0.10.1", optional = true }
-subtle = "2.2.3"
-time = "0.2"
-zcash_address = { version = "0.1", path = "../components/zcash_address" }
-zcash_note_encryption = { version = "0.1", path = "../components/zcash_note_encryption" }
-zcash_primitives = { version = "0.7", path = "../zcash_primitives" }
-=======
 
 # Dependencies used internally:
 # (Breaking upgrades to these are usually backwards-compatible, but check MSRVs.)
@@ -85,7 +70,6 @@
 # - Scanning
 crossbeam-channel = "0.5"
 rayon = "1.5"
->>>>>>> 47c31599
 
 [build-dependencies]
 tonic-build = "0.8"
@@ -100,28 +84,18 @@
 rand_core = "0.6"
 rand_xorshift = "0.3"
 tempfile = "3.1.0"
-<<<<<<< HEAD
-zcash_proofs = { version = "0.7", path = "../zcash_proofs" }
-
-[features]
-transparent-inputs = ["ripemd", "hdwallet", "sha2", "secp256k1", "zcash_primitives/transparent-inputs"]
-=======
 zcash_proofs = { version = "0.10", path = "../zcash_proofs", default-features = false }
 zcash_address = { version = "0.2", path = "../components/zcash_address", features = ["test-dependencies"] }
 
 [features]
 lightwalletd-tonic = ["tonic"]
 transparent-inputs = ["hdwallet", "zcash_primitives/transparent-inputs"]
->>>>>>> 47c31599
 test-dependencies = [
     "proptest",
     "orchard/test-dependencies",
     "zcash_primitives/test-dependencies",
 ]
-<<<<<<< HEAD
-=======
 unstable = ["byteorder"]
->>>>>>> 47c31599
 
 [lib]
 bench = false
