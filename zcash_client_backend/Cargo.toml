--- conflicted
+++ resolved
@@ -33,13 +33,8 @@
 protobuf-codegen-pure = "2.20"
 
 [dev-dependencies]
-<<<<<<< HEAD
-rand_core = "0.5"
-rand_os = "0.2"
-=======
 gumdrop = "0.8"
 rand_core = "0.5.1"
->>>>>>> b70edf39
 rand_xorshift = "0.2"
 tempfile = "3.1.0"
 zcash_client_sqlite = { version = "0.3", path = "../zcash_client_sqlite" }
