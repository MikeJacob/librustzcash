--- conflicted
+++ resolved
@@ -7,31 +7,6 @@
 
 ## [Unreleased]
 
-<<<<<<< HEAD
-### Added
-- Functionality that enables the receiving and spending of transparent funds,
-  behind the new `transparent-inputs` feature flag.
-  - A new `data_api::wallet::shield_transparent_funds` method has been added
-    to facilitate the automatic shielding of transparent funds received
-    by the wallet.
-  - `zcash_client_backend::data_api::WalletReadTransparent` read-only operations
-    related to information the wallet maintains about transparent funds.
-  - `zcash_client_backend::data_api::WalletWriteTransparent` operations
-    related persisting information the wallet maintains about transparent funds.
-  - A `zcash_client_backend::wallet::WalletTransparentOutput` type
-    has been added under the `transparent-inputs` feature flag in support
-    of autoshielding functionality.
-- A new `data_api::wallet::spend` method has been added, which is
-  intended to supersede the `data_api::wallet::create_spend_to_address`
-  method. This new method now constructs transactions via interpretation
-  of a `zcash_client_backend::zip321::TransactionRequest` value.
-  This facilitates the implementation of ZIP 321 support in wallets and
-  provides substantially greater flexibility in transaction creation.
-- `zcash_client_backend::address`:
-  - `RecipientAddress::Unified`
-- `zcash_client_backend::data_api`:
-    `WalletRead::get_unified_full_viewing_keys`
-=======
 ### Changed
 - Bumped dependencies to `bls12_381 0.8`, `group 0.13`,
 - The dependency on `zcash_primitives` no longer enables the `multicore` feature
@@ -139,7 +114,6 @@
     of selecting inputs to be spent, given a transaction request.
 - `zcash_client_backend::decrypt`:
   - `TransferType`
->>>>>>> 47c31599
 - `zcash_client_backend::proto`:
   - `actions` field on `compact_formats::CompactTx`
   - `compact_formats::CompactOrchardAction`
@@ -167,24 +141,15 @@
   likely to be modified and/or moved to a different module in a future
   release:
   - `zcash_client_backend::address::UnifiedAddress`
-<<<<<<< HEAD
-  - `zcash_client_backend::keys::{UnifiedSpendingKey`, `UnifiedFullViewingKey`}
-=======
   - `zcash_client_backend::keys::{UnifiedSpendingKey`, `UnifiedFullViewingKey`, `Era`, `DecodingError`}
->>>>>>> 47c31599
   - `zcash_client_backend::encoding::AddressCodec`
   - `zcash_client_backend::encoding::encode_payment_address`
   - `zcash_client_backend::encoding::encode_transparent_address`
 
 ### Changed
 - MSRV is now 1.56.1.
-<<<<<<< HEAD
-- Bumped dependencies to `ff 0.12`, `group 0.12`, `bls12_381 0.7`, `jubjub 0.9`,
-  `zcash_primitives 0.7`.
-=======
 - Bumped dependencies to `ff 0.12`, `group 0.12`, `bls12_381 0.7`
   `zcash_primitives 0.9`, `orchard 0.3`.
->>>>>>> 47c31599
 - `zcash_client_backend::proto`:
   - The Protocol Buffers bindings are now generated for `prost 0.11` instead of
     `protobuf 2`.
@@ -198,39 +163,6 @@
     been replaced by `ephemeral_key`.
   - `zcash_client_backend::proto::compact_formats::CompactSaplingOutput`: the
     `epk` method has been replaced by `ephemeral_key`.
-<<<<<<< HEAD
-- `data_api::wallet::spend_to_address` now takes a `min_confirmations`
-  parameter, which the caller can provide to specify the minimum number of
-  confirmations required for notes being selected. A default value of 10
-  confirmations is recommended.
-- Renamed the following in `zcash_client_backend::data_api` to use lower-case
-  abbreviations (matching Rust naming conventions):
-  - `error::Error::InvalidExtSK` to `Error::InvalidExtSk`
-  - `testing::MockWalletDB` to `testing::MockWalletDb`
-- Changes to the `data_api::WalletRead` trait:
-  - `WalletRead::get_target_and_anchor_heights` now takes
-    a `min_confirmations` argument that is used to compute an upper bound on
-    the anchor height being returned; this had previously been hardcoded to
-    `data_api::wallet::ANCHOR_OFFSET`.
-  - `WalletRead::get_spendable_notes` has been renamed to
-    `get_spendable_sapling_notes`
-  - `WalletRead::select_spendable_notes` has been renamed to
-    `select_spendable_sapling_notes`
-  - `WalletRead::get_all_nullifiers` has been
-    added. This method provides access to all Sapling nullifiers, including
-    for notes that have been previously marked spent.
-- The `zcash_client_backend::data_api::SentTransaction` type has been
-  substantially modified to accommodate handling of transparent inputs.
-  Per-output data has been split out into a new struct `SentTransactionOutput`
-  and `SentTransaction` can now contain multiple outputs.
-- `data_api::WalletWrite::store_received_tx` has been renamed to
-  `store_decrypted_tx`.
-- `data_api::ReceivedTransaction` has been renamed to `DecryptedTransaction`,
-  and its `outputs` field has been renamed to `sapling_outputs`.
-- An `Error::MemoForbidden` error has been added to the
-  `data_api::error::Error` enum to report the condition where a memo was
-  specified to be sent to a transparent recipient.
-=======
 - `zcash_client_backend::data_api`:
   - Renamed the following to use lower-case abbreviations (matching Rust naming
     conventions):
@@ -295,7 +227,6 @@
     - `Error::KeyNotFound` (now unused) has been removed.
     - `Error::KeyDerivationError` (now unused) has been removed.
     - `Error::SaplingNotActive` (now unused) has been removed.
->>>>>>> 47c31599
 - `zcash_client_backend::decrypt`:
   - `decrypt_transaction` now takes a `HashMap<_, UnifiedFullViewingKey>`
     instead of `HashMap<_, ExtendedFullViewingKey>`.
@@ -312,20 +243,6 @@
   - `Zip321Error::TransparentMemo(usize)`
   - `Zip321Error::RecipientMissing(usize)`
   - `Zip321Error::ParseError(String)`
-<<<<<<< HEAD
-- The api of `welding_rig::ScanningKey` has changed to accommodate batch
-  decryption and to correctly handle scanning with the internal (change) keys
-  derived from ZIP 316 UFVKs and UIVKs.
-- `welding_rig::scan_block` now uses batching for trial-decryption of
-  transaction outputs.
-
-
-### Removed
-- `zcash_client_backend::data_api`:
-  - `WalletRead::get_extended_full_viewing_keys` (use
-    `WalletRead::get_unified_full_viewing_keys` instead).
-- The hardcoded `data_api::wallet::ANCHOR_OFFSET` constant.
-=======
 - `zcash_client_backend::welding_rig`:
   - The API of `ScanningKey` has changed to accommodate batch decryption and to
     correctly handle scanning with the internal (change) keys derived from ZIP
@@ -363,7 +280,6 @@
     instead).
   - Getters (use dedicated typed methods or direct field access instead).
   - Setters (use direct field access instead).
->>>>>>> 47c31599
 - `zcash_client_backend::wallet::AccountId` (moved to `zcash_primitives::zip32::AccountId`).
 - `impl zcash_client_backend::welding_rig::ScanningKey for ExtendedFullViewingKey`
   (use `DiversifiableFullViewingKey` instead).
