//! *A crate for implementing Zcash light clients.*
//!
//! `zcash_client_backend` contains Rust structs and traits for creating shielded Zcash
//! light clients.

// Catch documentation errors caused by code changes.
#![deny(intra_doc_link_resolution_failure)]

pub mod constants;
mod decrypt;
pub mod encoding;
pub mod keys;
pub mod proto;
pub mod wallet;
<<<<<<< HEAD
pub mod welding_rig;
=======
pub mod welding_rig;

pub use decrypt::{decrypt_transaction, DecryptedOutput};
>>>>>>> 41d9f293
<|MERGE_RESOLUTION|>--- conflicted
+++ resolved
@@ -12,10 +12,6 @@
 pub mod keys;
 pub mod proto;
 pub mod wallet;
-<<<<<<< HEAD
-pub mod welding_rig;
-=======
 pub mod welding_rig;
 
-pub use decrypt::{decrypt_transaction, DecryptedOutput};
->>>>>>> 41d9f293
+pub use decrypt::{decrypt_transaction, DecryptedOutput};