--- conflicted
+++ resolved
@@ -10,17 +10,11 @@
         Note, PaymentAddress,
     },
     transaction::Transaction,
-<<<<<<< HEAD
-    zip32::AccountId,
-=======
     zip32::{AccountId, Scope},
->>>>>>> 47c31599
 };
 
 use crate::keys::UnifiedFullViewingKey;
 
-<<<<<<< HEAD
-=======
 /// An enumeration of the possible relationships a TXO can have to the wallet.
 #[derive(Debug, Copy, Clone, PartialEq, Eq)]
 pub enum TransferType {
@@ -35,7 +29,6 @@
     Outgoing,
 }
 
->>>>>>> 47c31599
 /// A decrypted shielded output.
 pub struct DecryptedOutput {
     /// The index of the output within [`shielded_outputs`].
@@ -65,39 +58,6 @@
     tx: &Transaction,
     ufvks: &HashMap<AccountId, UnifiedFullViewingKey>,
 ) -> Vec<DecryptedOutput> {
-<<<<<<< HEAD
-    let mut decrypted = vec![];
-
-    if let Some(bundle) = tx.sapling_bundle() {
-        for (account, ufvk) in ufvks.iter() {
-            if let Some(dfvk) = ufvk.sapling() {
-                let ivk = dfvk.fvk().vk.ivk();
-                let ovk = dfvk.fvk().ovk;
-
-                for (index, output) in bundle.shielded_outputs.iter().enumerate() {
-                    let ((note, to, memo), outgoing) =
-                        match try_sapling_note_decryption(params, height, &ivk, output) {
-                            Some(ret) => (ret, false),
-                            None => match try_sapling_output_recovery(params, height, &ovk, output)
-                            {
-                                Some(ret) => (ret, true),
-                                None => continue,
-                            },
-                        };
-
-                    decrypted.push(DecryptedOutput {
-                        index,
-                        note,
-                        account: *account,
-                        to,
-                        memo,
-                        outgoing,
-                    })
-                }
-            }
-        }
-    }
-=======
     tx.sapling_bundle()
         .iter()
         .flat_map(|bundle| {
@@ -112,7 +72,6 @@
                     let ivk_internal =
                         PreparedIncomingViewingKey::new(&dfvk.to_ivk(Scope::Internal));
                     let ovk = dfvk.fvk().ovk;
->>>>>>> 47c31599
 
                     bundle
                         .shielded_outputs()
