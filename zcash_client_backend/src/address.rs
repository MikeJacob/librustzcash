//! Structs for handling supported address types.

use std::convert::TryFrom;

use zcash_address::{
    unified::{self, Container, Encoding},
    ConversionError, Network, ToAddress, TryFromRawAddress, ZcashAddress,
};
<<<<<<< HEAD
use zcash_primitives::{consensus, legacy::TransparentAddress, sapling::PaymentAddress};

/// A Unified Address.
#[derive(Clone, Debug, PartialEq)]
=======
use zcash_primitives::{
    consensus,
    legacy::TransparentAddress,
    sapling::PaymentAddress,
    zip32::{AccountId, DiversifierIndex},
};

pub struct AddressMetadata {
    account: AccountId,
    diversifier_index: DiversifierIndex,
}

impl AddressMetadata {
    pub fn new(account: AccountId, diversifier_index: DiversifierIndex) -> Self {
        Self {
            account,
            diversifier_index,
        }
    }

    pub fn account(&self) -> AccountId {
        self.account
    }

    pub fn diversifier_index(&self) -> &DiversifierIndex {
        &self.diversifier_index
    }
}

/// A Unified Address.
#[derive(Clone, Debug, PartialEq, Eq)]
>>>>>>> 47c31599
pub struct UnifiedAddress {
    orchard: Option<orchard::Address>,
    sapling: Option<PaymentAddress>,
    transparent: Option<TransparentAddress>,
    unknown: Vec<(u32, Vec<u8>)>,
}

impl TryFrom<unified::Address> for UnifiedAddress {
    type Error = &'static str;

    fn try_from(ua: unified::Address) -> Result<Self, Self::Error> {
        let mut orchard = None;
        let mut sapling = None;
        let mut transparent = None;

        // We can use as-parsed order here for efficiency, because we're breaking out the
        // receivers we support from the unknown receivers.
        let unknown = ua
            .items_as_parsed()
            .iter()
            .filter_map(|receiver| match receiver {
                unified::Receiver::Orchard(data) => {
                    Option::from(orchard::Address::from_raw_address_bytes(data))
                        .ok_or("Invalid Orchard receiver in Unified Address")
                        .map(|addr| {
                            orchard = Some(addr);
                            None
                        })
                        .transpose()
                }
                unified::Receiver::Sapling(data) => PaymentAddress::from_bytes(data)
                    .ok_or("Invalid Sapling receiver in Unified Address")
                    .map(|pa| {
                        sapling = Some(pa);
                        None
                    })
                    .transpose(),
                unified::Receiver::P2pkh(data) => {
                    transparent = Some(TransparentAddress::PublicKey(*data));
                    None
                }
                unified::Receiver::P2sh(data) => {
                    transparent = Some(TransparentAddress::Script(*data));
                    None
                }
                unified::Receiver::Unknown { typecode, data } => {
                    Some(Ok((*typecode, data.clone())))
                }
            })
            .collect::<Result<_, _>>()?;

        Ok(Self {
            orchard,
            sapling,
            transparent,
            unknown,
        })
    }
}

impl UnifiedAddress {
    /// Constructs a Unified Address from a given set of receivers.
    ///
    /// Returns `None` if the receivers would produce an invalid Unified Address (namely,
    /// if no shielded receiver is provided).
    pub fn from_receivers(
        orchard: Option<orchard::Address>,
        sapling: Option<PaymentAddress>,
        transparent: Option<TransparentAddress>,
    ) -> Option<Self> {
        if orchard.is_some() || sapling.is_some() {
            Some(Self {
                orchard,
                sapling,
                transparent,
                unknown: vec![],
            })
        } else {
            // UAs require at least one shielded receiver.
            None
        }
    }

    /// Returns the Orchard receiver within this Unified Address, if any.
    pub fn orchard(&self) -> Option<&orchard::Address> {
        self.orchard.as_ref()
    }

    /// Returns the Sapling receiver within this Unified Address, if any.
    pub fn sapling(&self) -> Option<&PaymentAddress> {
        self.sapling.as_ref()
    }

    /// Returns the transparent receiver within this Unified Address, if any.
    pub fn transparent(&self) -> Option<&TransparentAddress> {
        self.transparent.as_ref()
    }

    fn to_address(&self, net: Network) -> ZcashAddress {
        let ua = unified::Address::try_from_items(
            self.unknown
                .iter()
                .map(|(typecode, data)| unified::Receiver::Unknown {
                    typecode: *typecode,
                    data: data.clone(),
                })
                .chain(self.transparent.as_ref().map(|taddr| match taddr {
                    TransparentAddress::PublicKey(data) => unified::Receiver::P2pkh(*data),
                    TransparentAddress::Script(data) => unified::Receiver::P2sh(*data),
                }))
                .chain(
                    self.sapling
                        .as_ref()
                        .map(|pa| pa.to_bytes())
                        .map(unified::Receiver::Sapling),
                )
                .chain(
                    self.orchard
                        .as_ref()
                        .map(|addr| addr.to_raw_address_bytes())
                        .map(unified::Receiver::Orchard),
                )
                .collect(),
        )
        .expect("UnifiedAddress should only be constructed safely");
        ZcashAddress::from_unified(net, ua)
    }

    /// Returns the string encoding of this `UnifiedAddress` for the given network.
    pub fn encode<P: consensus::Parameters>(&self, params: &P) -> String {
        self.to_address(params.address_network().expect("Unrecognized network"))
            .to_string()
    }
}

/// An address that funds can be sent to.
// TODO: rename to ParsedAddress
#[derive(Debug, PartialEq, Clone)]
pub enum RecipientAddress {
    Shielded(PaymentAddress),
    Transparent(TransparentAddress),
    Unified(UnifiedAddress),
}

impl From<PaymentAddress> for RecipientAddress {
    fn from(addr: PaymentAddress) -> Self {
        RecipientAddress::Shielded(addr)
    }
}

impl From<TransparentAddress> for RecipientAddress {
    fn from(addr: TransparentAddress) -> Self {
        RecipientAddress::Transparent(addr)
    }
}

impl From<UnifiedAddress> for RecipientAddress {
    fn from(addr: UnifiedAddress) -> Self {
        RecipientAddress::Unified(addr)
    }
}

impl TryFromRawAddress for RecipientAddress {
    type Error = &'static str;

    fn try_from_raw_sapling(data: [u8; 43]) -> Result<Self, ConversionError<Self::Error>> {
        let pa = PaymentAddress::from_bytes(&data).ok_or("Invalid Sapling payment address")?;
        Ok(pa.into())
    }

    fn try_from_raw_unified(
        ua: zcash_address::unified::Address,
    ) -> Result<Self, ConversionError<Self::Error>> {
        UnifiedAddress::try_from(ua)
            .map_err(ConversionError::User)
            .map(RecipientAddress::from)
    }

    fn try_from_raw_transparent_p2pkh(
        data: [u8; 20],
    ) -> Result<Self, ConversionError<Self::Error>> {
        Ok(TransparentAddress::PublicKey(data).into())
    }

    fn try_from_raw_transparent_p2sh(data: [u8; 20]) -> Result<Self, ConversionError<Self::Error>> {
        Ok(TransparentAddress::Script(data).into())
    }
}

impl RecipientAddress {
    pub fn decode<P: consensus::Parameters>(params: &P, s: &str) -> Option<Self> {
        let addr = ZcashAddress::try_from_encoded(s).ok()?;
        addr.convert_if_network(params.address_network().expect("Unrecognized network"))
            .ok()
    }

    pub fn encode<P: consensus::Parameters>(&self, params: &P) -> String {
        let net = params.address_network().expect("Unrecognized network");

        match self {
            RecipientAddress::Shielded(pa) => ZcashAddress::from_sapling(net, pa.to_bytes()),
            RecipientAddress::Transparent(addr) => match addr {
                TransparentAddress::PublicKey(data) => {
                    ZcashAddress::from_transparent_p2pkh(net, *data)
                }
                TransparentAddress::Script(data) => ZcashAddress::from_transparent_p2sh(net, *data),
            },
            RecipientAddress::Unified(ua) => ua.to_address(net),
<<<<<<< HEAD
=======
        }
        .to_string()
    }
}

#[cfg(test)]
mod tests {
    use zcash_address::test_vectors;
    use zcash_primitives::consensus::MAIN_NETWORK;

    use super::{RecipientAddress, UnifiedAddress};
    use crate::keys::sapling;

    #[test]
    fn ua_round_trip() {
        let orchard = {
            let sk = orchard::keys::SpendingKey::from_zip32_seed(&[0; 32], 0, 0).unwrap();
            let fvk = orchard::keys::FullViewingKey::from(&sk);
            Some(fvk.address_at(0u32, orchard::keys::Scope::External))
        };

        let sapling = {
            let extsk = sapling::spending_key(&[0; 32], 0, 0.into());
            let dfvk = extsk.to_diversifiable_full_viewing_key();
            Some(dfvk.default_address().1)
        };

        let transparent = { None };

        let ua = UnifiedAddress::from_receivers(orchard, sapling, transparent).unwrap();

        let addr = RecipientAddress::Unified(ua);
        let addr_str = addr.encode(&MAIN_NETWORK);
        assert_eq!(
            RecipientAddress::decode(&MAIN_NETWORK, &addr_str),
            Some(addr)
        );
    }

    #[test]
    fn ua_parsing() {
        for tv in test_vectors::UNIFIED {
            match RecipientAddress::decode(&MAIN_NETWORK, tv.unified_addr) {
                Some(RecipientAddress::Unified(ua)) => {
                    assert_eq!(
                        ua.transparent().is_some(),
                        tv.p2pkh_bytes.is_some() || tv.p2sh_bytes.is_some()
                    );
                    assert_eq!(ua.sapling().is_some(), tv.sapling_raw_addr.is_some());
                    assert_eq!(ua.orchard().is_some(), tv.orchard_raw_addr.is_some());
                }
                Some(_) => {
                    panic!(
                        "{} did not decode to a unified address value.",
                        tv.unified_addr
                    );
                }
                None => {
                    panic!(
                        "Failed to decode unified address from test vector: {}",
                        tv.unified_addr
                    );
                }
            }
>>>>>>> 47c31599
        }
        .to_string()
    }
}

#[cfg(test)]
mod tests {
    use zcash_primitives::{consensus::MAIN_NETWORK, zip32::ExtendedFullViewingKey};

    use super::{RecipientAddress, UnifiedAddress};
    use crate::keys::sapling;

    #[test]
    fn ua_round_trip() {
        let orchard = {
            let sk = orchard::keys::SpendingKey::from_zip32_seed(&[0; 32], 0, 0).unwrap();
            let fvk = orchard::keys::FullViewingKey::from(&sk);
            Some(fvk.address_at(0u32, orchard::keys::Scope::External))
        };

        let sapling = {
            let extsk = sapling::spending_key(&[0; 32], 0, 0.into());
            let extfvk = ExtendedFullViewingKey::from(&extsk);
            Some(extfvk.default_address().1)
        };

        let transparent = { None };

        let ua = UnifiedAddress::from_receivers(orchard, sapling, transparent).unwrap();

        let addr = RecipientAddress::Unified(ua);
        let addr_str = addr.encode(&MAIN_NETWORK);
        assert_eq!(
            RecipientAddress::decode(&MAIN_NETWORK, &addr_str),
            Some(addr)
        );
    }
}<|MERGE_RESOLUTION|>--- conflicted
+++ resolved
@@ -6,12 +6,6 @@
     unified::{self, Container, Encoding},
     ConversionError, Network, ToAddress, TryFromRawAddress, ZcashAddress,
 };
-<<<<<<< HEAD
-use zcash_primitives::{consensus, legacy::TransparentAddress, sapling::PaymentAddress};
-
-/// A Unified Address.
-#[derive(Clone, Debug, PartialEq)]
-=======
 use zcash_primitives::{
     consensus,
     legacy::TransparentAddress,
@@ -43,7 +37,6 @@
 
 /// A Unified Address.
 #[derive(Clone, Debug, PartialEq, Eq)]
->>>>>>> 47c31599
 pub struct UnifiedAddress {
     orchard: Option<orchard::Address>,
     sapling: Option<PaymentAddress>,
@@ -252,8 +245,6 @@
                 TransparentAddress::Script(data) => ZcashAddress::from_transparent_p2sh(net, *data),
             },
             RecipientAddress::Unified(ua) => ua.to_address(net),
-<<<<<<< HEAD
-=======
         }
         .to_string()
     }
@@ -318,7 +309,6 @@
                     );
                 }
             }
->>>>>>> 47c31599
         }
         .to_string()
     }
