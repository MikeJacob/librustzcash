--- conflicted
+++ resolved
@@ -664,11 +664,7 @@
 
     prop_compose! {
         fn arb_unified_addr()(
-<<<<<<< HEAD
-            sapling in arb_shielded_addr(),
-=======
             sapling in arb_payment_address(),
->>>>>>> 47c31599
             transparent in option::of(arb_transparent_addr()),
         ) -> UnifiedAddress {
             UnifiedAddress::from_receivers(None, Some(sapling), transparent).unwrap()
