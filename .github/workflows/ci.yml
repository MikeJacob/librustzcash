name: CI checks

on: [push, pull_request]

jobs:
  test:
    name: Test on ${{ matrix.os }}
    runs-on: ${{ matrix.os }}
    strategy:
      matrix:
        os: [ubuntu-latest, windows-latest, macOS-latest]

    steps:
      - uses: actions/checkout@v3
      - name: Fetch path to Zcash parameters
        working-directory: ./zcash_proofs
        shell: bash
        run: echo "ZCASH_PARAMS=$(cargo run --release --example get-params-path --features directories)" >> $GITHUB_ENV
      - name: Cache Zcash parameters
        id: cache-params
<<<<<<< HEAD
        uses: actions/cache@v3.0.5
=======
        uses: actions/cache@v3.3.1
>>>>>>> 47c31599
        with:
          path: ${{ env.ZCASH_PARAMS }}
          key: ${{ runner.os }}-params
      - name: Fetch Zcash parameters
        if: steps.cache-params.outputs.cache-hit != 'true'
        working-directory: ./zcash_proofs
        run: cargo run --release --example download-params --features download-params

      - name: Run tests
        run: cargo test  --all-features --verbose --release --all
      - name: Run slow tests
        run: cargo test --all-features --verbose --release --all -- --ignored
      - name: Verify working directory is clean
        run: git diff --exit-code

  build:
    name: Build target ${{ matrix.target }}
    runs-on: ubuntu-latest
    strategy:
      matrix:
        target:
          - wasm32-wasi

    steps:
      - uses: actions/checkout@v3
      - name: Add target
        run: rustup target add ${{ matrix.target }}
      - run: cargo fetch
      - name: Build zcash_proofs for target
        working-directory: ./zcash_proofs
        run: cargo build --verbose --no-default-features --target ${{ matrix.target }}
      - name: Build zcash_client_backend for target
        working-directory: ./zcash_client_backend
        run: cargo build --verbose --no-default-features --target ${{ matrix.target }}

  bitrot:
    name: Bitrot check
    runs-on: ubuntu-latest
    steps:
      - uses: actions/checkout@v3
      # Build benchmarks to prevent bitrot
      - name: Build benchmarks
        run: cargo build --all --benches

  clippy:
    name: Clippy (MSRV)
    timeout-minutes: 30
    runs-on: ubuntu-latest
    steps:
      - uses: actions/checkout@v3
      - name: Run clippy
        uses: actions-rs/clippy-check@v1
        with:
          name: Clippy (MSRV)
          token: ${{ secrets.GITHUB_TOKEN }}
          args: --all-features --all-targets -- -D warnings

  clippy-beta:
    name: Clippy (beta)
    timeout-minutes: 30
    runs-on: ubuntu-latest
    continue-on-error: true
    steps:
      - uses: actions/checkout@v3
      - uses: dtolnay/rust-toolchain@beta
        id: toolchain
      - run: rustup override set ${{steps.toolchain.outputs.name}}
      - name: Run Clippy (beta)
        uses: actions-rs/clippy-check@v1
        continue-on-error: true
        with:
          name: Clippy (beta)
          token: ${{ secrets.GITHUB_TOKEN }}
          args: --all-features --all-targets -- -W clippy::all

  codecov:
    name: Code coverage
    runs-on: ubuntu-latest
    container:
      image: xd009642/tarpaulin:develop-nightly
      options: --security-opt seccomp=unconfined

    steps:
      - uses: actions/checkout@v3
      - name: Fetch path to Zcash parameters
        working-directory: ./zcash_proofs
        shell: bash
        run: echo "ZCASH_PARAMS=$(cargo run --release --example get-params-path --features directories)" >> $GITHUB_ENV
      - name: Cache Zcash parameters
        id: cache-params
<<<<<<< HEAD
        uses: actions/cache@v3.0.5
=======
        uses: actions/cache@v3.3.1
>>>>>>> 47c31599
        with:
          path: ${{ env.ZCASH_PARAMS }}
          key: ${{ runner.os }}-params
      - name: Fetch Zcash parameters
        if: steps.cache-params.outputs.cache-hit != 'true'
        working-directory: ./zcash_proofs
        run: cargo run --release --example download-params --features download-params

      - name: Generate coverage report
        run: cargo tarpaulin --engine llvm --all-features --release --timeout 600 --out Xml
      - name: Upload coverage to Codecov
        uses: codecov/codecov-action@v3.1.1

  doc-links:
    name: Intra-doc links
    runs-on: ubuntu-latest
    steps:
      - uses: actions/checkout@v3
      - run: cargo fetch
      # Requires #![deny(rustdoc::broken_intra_doc_links)] in crates.
      - name: Check intra-doc links
        run: cargo doc --all --document-private-items

  fmt:
    name: Rustfmt
    timeout-minutes: 30
    runs-on: ubuntu-latest
    steps:
      - uses: actions/checkout@v3
      - name: Check formatting
        run: cargo fmt --all -- --check<|MERGE_RESOLUTION|>--- conflicted
+++ resolved
@@ -18,11 +18,7 @@
         run: echo "ZCASH_PARAMS=$(cargo run --release --example get-params-path --features directories)" >> $GITHUB_ENV
       - name: Cache Zcash parameters
         id: cache-params
-<<<<<<< HEAD
-        uses: actions/cache@v3.0.5
-=======
         uses: actions/cache@v3.3.1
->>>>>>> 47c31599
         with:
           path: ${{ env.ZCASH_PARAMS }}
           key: ${{ runner.os }}-params
@@ -113,11 +109,7 @@
         run: echo "ZCASH_PARAMS=$(cargo run --release --example get-params-path --features directories)" >> $GITHUB_ENV
       - name: Cache Zcash parameters
         id: cache-params
-<<<<<<< HEAD
-        uses: actions/cache@v3.0.5
-=======
         uses: actions/cache@v3.3.1
->>>>>>> 47c31599
         with:
           path: ${{ env.ZCASH_PARAMS }}
           key: ${{ runner.os }}-params
