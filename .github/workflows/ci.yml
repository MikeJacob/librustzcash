--- conflicted
+++ resolved
@@ -79,11 +79,7 @@
       - uses: actions/checkout@v2
       - uses: actions-rs/toolchain@v1
         with:
-<<<<<<< HEAD
-          toolchain: 1.44.1
-=======
-          toolchain: 1.47.0
->>>>>>> b70edf39
+          toolchain: 1.52.0
           override: true
       # Build benchmarks to prevent bitrot
       - name: Build benchmarks
@@ -93,32 +89,20 @@
           args: --all --benches
 
   clippy:
-<<<<<<< HEAD
-    name: Clippy (1.44.1)
-=======
-    name: Clippy (1.47.0)
->>>>>>> b70edf39
+    name: Clippy (1.52.0)
     timeout-minutes: 30
     runs-on: ubuntu-latest
     steps:
       - uses: actions/checkout@v2
       - uses: actions-rs/toolchain@v1
         with:
-<<<<<<< HEAD
-          toolchain: 1.44.1
-=======
-          toolchain: 1.47.0
->>>>>>> b70edf39
+          toolchain: 1.52.0
           components: clippy
           override: true
       - name: Run clippy
         uses: actions-rs/clippy-check@v1
         with:
-<<<<<<< HEAD
-          name: Clippy (1.44.1)
-=======
-          name: Clippy (1.47.0)
->>>>>>> b70edf39
+          name: Clippy (1.52.0)
           token: ${{ secrets.GITHUB_TOKEN }}
           args: --all-features --all-targets -- -D warnings
 
@@ -215,11 +199,7 @@
       - uses: actions/checkout@v2
       - uses: actions-rs/toolchain@v1
         with:
-<<<<<<< HEAD
-          toolchain: 1.44.1
-=======
-          toolchain: 1.47.0
->>>>>>> b70edf39
+          toolchain: 1.52.0
           override: true
 
       # cargo fmt does not build the code, and running it in a fresh clone of
